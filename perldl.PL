use Config;
use File::Basename qw(&basename &dirname);

# List explicitly here the variables you want Configure to
# generate.  Metaconfig only looks for shell variables, so you
# have to mention them as if they were shell variables, not
# %Config entries.  Thus you write
#  $startperl
# to ensure Configure will look for $Config{startperl}.

# This forces PL files to create target in same directory as PL file.
# This is so that make depend always knows where to find PL derivatives.
chdir(dirname($0));
($file = basename($0)) =~ s/\.PL$//;
$file =~ s/\.pl$//
        if ($^O eq 'VMS' or $^O eq 'os2');  # "case-forgiving"

unlink $file if -f $file;
open OUT,">$file" or die "Can't create $file: $!";

print "Extracting $file (with variable substitutions)\n";

# In this section, perl variables will be expanded during extraction.
# You can use $Config{...} to use Configure variables.

print OUT <<"!GROK!THIS!";
$Config{'startperl'}
    eval 'exec perl -S \$0 "\$@"'
        if 0;
!GROK!THIS!

# In the following, perl variables are not expanded during extraction.

print OUT <<'!NO!SUBS!';

##########################################################################
# Here starts the actual script

# Simple shell for PDL

use vars qw($VERSION $HOME $Modules);

$VERSION = '1.30'; print "perlDL shell v$VERSION
 PDL comes with ABSOLUTELY NO WARRANTY. For details, see the file
 'COPYING' in the PDL distribution. This is free software and you
 are welcome to redistribute it under certain conditions, see
 the same file for details.\n";

# Useful shell variables

$PERLDL::ESCAPE = '#'; 		# Default shell escape
$PERLDL::PROMPT = "perldl> ";
$PERLDL::PAGER  = (exists $ENV{PAGER} ? $ENV{PAGER} : 'more');
				# Default output paging program
$PERLDL::PAGE   = 0;
$PERLDL::PAGING = 0;
@PERLDL::AUTO   = ();
$PERLDL::PREPROCESS  = undef;   # user supplied code to pre-process shell input
$HOME = $ENV{HOME};             # Useful in shell

$HOME = 'c:/Temp' if $HOME eq "" # For want of somewhere better..
   and ($^O =~ /win32/i);

$,=" "; # Default

$Modules = $Modules = "";	# pacify -w

# Parse ARGV

while(defined($_ = shift @ARGV)) {
	if($_ eq "-tk") {
		print "Using Tk";
		eval "use Tk;";
                if ($@ eq "") {
                   print " v$Tk::VERSION\n"
                      if defined $Tk::VERSION; # make -w happy
                } else {
                   print ", sorry can't load module Tk\n";
                }
		next;
	} elsif(/^-f(.*)/) {
		my $file = $1;
		if(0 == length $1) {
			$file = shift @ARGV;
		}
		print "Doing '$file'\n";
		do $file;
		if($@) {
			die "Initialization error: $@";
		}
		next;
	} elsif(/^-w$/){ 
		$^W = 1;
		next;
        } elsif (/^ \- (M|m) (\w+) (\=\w+)? $/x ) {
                my ($way,$m,@im) = ($1,$2,$3?substr($3,1):());
                eval "require $m";
                warn, next if $@;
                if ($way eq 'M') {
                	$m->import(@im);
                } else {
                        $m->unimport(@im);
                }
      } elsif (/^-I (\S*) $/x) {
            my $dir = $1;
            $dir = $ARGV[++$arg]
              if !$dir;
            if ($dir =~ m{^ \/ }x) {
              unshift(@INC, $dir);
            } else {
              require FindBin;
              die "Error: can't find myself" if ! $FindBin::Bin;
              unshift(@INC, "$FindBin::Bin/$dir");
            }

      } else {
            print "\n";
          print "Usage: perldl [options]\n";
          print "  -tk         try to load Tk module (Enables \n";
          print "              readline event-loop processing).\n";
          print "  -f <file>   execute file <file> before starting perldl\n";
          print "  -w          run with warning messages turned-on \n";
          print "  -m <module> unload module <module>\n";
          print "  -M <module> load module <module>\n";
          print "  -I <dir>    Add <dir> to include path.\n";
            print "\n";

          die("Unknown argument $_");
      }

}

eval "use Term::ReadLine";
my $readlines = ($@ eq "");

print "ReadLines enabled" if $readlines;

print "\n";

my($term);
if ( $readlines ){
    $term = new Term::ReadLine 'perlDL', \*STDIN, \*STDOUT ;
    if(defined &Tk::DoOneEvent) {
    	# Attempt to use with Tk
        if(${$term->Features}{tkRunning}) {
		print "Using Tk event loop\n";
		$term->tkRunning(1);
	} else {
		warn("Sorry, cannot use Tk with this version of ReadLine\n");
	}
    }
    if ( ( -e "$HOME/.perldl_hist" )
	&& ( open HIST, "<$HOME/.perldl_hist" ) ) {
	my @allhist = <HIST>;
	close HIST;
	map s/\n//g , @allhist ;
	foreach (@allhist) {
	    $term->addhistory($_);
	}
    }
    eval <<'EOEND';
sub END {

    # Save History in $ENV{'HOME'}/.perldl_hist
    # GetHistory doesn't work on all versions...
    my @a= $term->GetHistory() if $term->can('GetHistory');

    $#a-- if $a[-1] =~ /^(q$|x$|\s*exit\b|\s*quit\b)/; # chop off the exit command
    @a= @a[($#a-50)..($#a)] if $#a > 50 ;
    if( open HIST, ">$HOME/.perldl_hist" ) {
	print HIST join("\n",@a);
	close HIST;
    } else {
	print " Unable to open \"$HOME/.perldl_hist\"\n";
    }
}
EOEND
}

sub l {
  if ($readlines) {
    my $n = $#_ > -1 ? shift : 20;
    my @h = $term->GetHistory();
    my $min = $#h < $n-1 ? 0 : $#h-$n+1;
    map {print "$_: $h[$_]\n"} ($min..$#h);
  }
}

sub page {
  $PERLDL::PAGE = (defined $_[0] ? $_[0] : 1);
}
sub nopage {
  page(0);
}
sub startpage {
  if ($PERLDL::PAGE) {
    open(SAVEOUT, '>&STDOUT');
    open(STDOUT, "| $PERLDL::PAGER");
    $PERLDL::PAGING = 1;
  }
}
sub endpage {
  if ($PERLDL::PAGING) {
    close(STDOUT);
    open(STDOUT, '>&SAVEOUT');
    $PERLDL::PAGING = 0;
  }
}


sub startup_def {
  return "PDL/default.pdl" if $^O =~ /win32/i;
  return "PDL/default.perldlrc";
}

# Global and local startup

my $startup_file = -e "$HOME/.perldlrc" ? "$HOME/.perldlrc" : startup_def();

print "Reading $startup_file...\n";

eval 'require "'.$startup_file.'"';
my $PDL_OK = ($@ eq "");
if ($PDL_OK) {
   require PDL::Version if not defined $PDL::Version::VERSION;
   print "Type 'demo' for online demos\n";
   eval "use PDL::Bad;";
   my $bflag = defined($PDL::Bad::Status) and $PDL::Bad::Status;
   if ( $bflag ) {
      print "Loaded PDL v$PDL::Version::VERSION (supports bad values)\n";
   } else {
      print "Loaded PDL v$PDL::Version::VERSION\n";
   }
}else{
   warn "WARNING: Error loading PDL: '$@' - trying blib. \n";
   eval "use blib";
   eval 'require "'.$startup_file.'"';
   $PDL_OK = ($@ eq "");
   if ($PDL_OK) {
      require PDL::Version if not defined $PDL::Version::VERSION;
      print "Loaded PDL v$PDL::Version::VERSION\n";
   }else{
      warn "WARNING: PDL startup not found only plain perl available\n";

      eval << 'EOD'; # Fallback eval routine - proper one defined in PDL::Core

sub eval_and_report {
   my $__code = shift; # Can be code ref or string
   my $__string;
   $__string = (ref $__code eq "CODE") ? '&$__code()' : $__code;
   eval $__string; # Use boring eval() which misses some errors
   return $@;
}
EOD

   }
}

if (-e 'local.perldlrc') {
    print "Reading local.perldlrc ...\n";
    require 'local.perldlrc' ;
}

# Short hand for some stuff

sub p { local $^W=0; print(@_); }  # suppress possible undefined var message 
                                   # (dirty)

my %demos = 
    (
     'pdl' => 'PDL::Demos::General', # have to protect pdl as it means something
     '3d' => 'PDL::Demos::TriD1',
     '3d2' => 'PDL::Demos::TriD2',
     '3dgal' => 'PDL::Demos::TriDGallery',
     'tk3d' => 'PDL::Demos::TkTriD_demo',
     'pgplot' => 'PDL::Demos::PGPLOT_demo',
<<<<<<< HEAD
=======
     'bad' => 'PDL::Demos::BAD_demo',
     'bad2' => 'PDL::Demos::BAD2_demo',
>>>>>>> 86d8f7ab
     );

sub demo {
    local $_ = lc $_[0] ;
    if(/^$/) {
	print <<EOD;
Use:
   demo pdl     # general demo
   demo 3d      # 3d demo (requires TriD compiled with OpenGL or Mesa)
                # as well as an X display properly set up.
   demo 3d2     # 3d demo, second part. This is very memory-heavy, make
                # your window fairly small.
   demo 3dgal   # the 3D gallery: generate interesting images with
                # *very* concise PDL scripts
   demo Tk3d    # Requires the perl Tk module
   demo pgplot  # Requires the PGPLOT package
   demo bad     # Requires bad value support
   demo bad2    # Requires bad value support and PGPLOT

EOD
    return;
    } # if: /^$/

    if ( exists $demos{$_} ) {
	require PDL::Demos::Screen; # Get the routines for screen demos.
	my $name = $demos{$_};
	eval "require $name;"; # see docs on require for need for eval
	$name .= "::run";
	&{$name}();
    } else {
	print "No such demo!\n";
    }

} # sub: demo

$SIG{'INT'} = sub {print "Ctrl-C detected\n"; goto restart}; # Ctrl-C handler

$|=1; my ($sep,$code,$mess);
while(1) {

restart:

     { local $, = "";

	     if ($readlines) {
		if (ref $PERLDL::PROMPT) {
		     $_ = $term->readline(&$PERLDL::PROMPT);
		} else {
		     $_ = $term->readline($PERLDL::PROMPT);
		  }
	      }else{
		  if (ref $PERLDL::PROMPT) {
		    print &$PERLDL::PROMPT;
		  } else {
		    print $PERLDL::PROMPT;
		  }
		  $_ = <>;
	     }
     }

     # Execute the list of auto-code

     for my $c (@PERLDL::AUTO) {
        my $mess = eval_and_report($c);
	warn $mess if $mess;
     }

     if(!defined $_ || lc $_ eq 'q' || lc $_ eq 'x' || lc $_ eq 'quit') {exit};
     next if /^\s*$/; # Blank line - do nothing

     s/^\s*\?\?\s*/apropos /; # Make '??' = 'apropos'
     s/^\s*\?\s*/help /; # Make lone '?' = 'help'

     if (/^\s*(help|usage|apropos|sig|badinfo|demo)\s+/) { # Allow help foo (no quotes)
        @t = split;
        foreach (@t) { s/^["']+//; s/['"]+$//; };
	$t[1] = "'".$t[1]."'" if ($#t == 1 && !($t[1] =~ /^\$/));
	$_ = join(' ',@t);
     }

     if (substr($_,0,1) eq substr($PERLDL::ESCAPE,0,1)) {
        system(substr($_,1)); # Shell escape
        next;
     }else{
        # Send code to pre-processor if defined
        $_ = $PERLDL::PREPROCESS->($_)
          if (defined $PERLDL::PREPROCESS && 
              ref($PERLDL::PREPROCESS) eq 'CODE');

	startpage;
	my $mess = eval_and_report($_);
        warn $mess if $mess;
	endpage;
     }
     print "\n";
}


# Work routine to eval code and post-process messages
# Currently used by 'perldl' shell

sub eval_and_report {
  my $__code = shift; # Can be code ref or string

  my $__coderef = (ref $__code eq "CODE") ? $__code : eval <<"EOD";

sub {
   $__code;
}
EOD

  %@ = (); # Workaround to prevent spurious loss of $@
  PDL::Core::myeval( $__coderef )  # Do command with $@ keeping
    unless($@);  # Check that sub compiled (avoids null coderef bug in myeval).

  if ($@) {
      my $mess = $@;

      # Remove surplus parts

      $mess =~ s/^\s*\(in cleanup\)\s+//;   # 'cleanup ...' from Usage:...
      $mess =~ s/\n\s*\(in cleanup\).*$//;  # 'cleanup...'s at end
      $mess =~ s/\s+at \(eval \d+\) line \d+\.?$//; # at eval ?? line ??.

      return $mess;  # Report error
  }
  return "";
}



__END__

=head1 NAME

perldl - Simple shell for PDL

=head1 SYNOPSIS

	%> perldl
	perldl> $a=sequence(10) # or any other PDL command

=head1 DESCRIPTION

The program B<perldl> is a simple shell (written in perl) for
interactive use of PDL.  perl/PDL commands can simply be typed in - and
edited if you have appropriate version of the ReadLines and ReadKeys
modules installed. In that case B<perldl> also supports a history
mechanism where the last 50 commands are always stored in the file
F<.perldl_hist> in your home directory between sessions. The command
C<l [number]> shows you the last C<number> commands you typed where
C<number> defaults to 20.

e.g.:

   % perldl
   ReadLines enabled
   perldl> $a = rfits "foo.fits"
   BITPIX =  -32  size = 88504 pixels
   Reading  354016 bytes
   BSCALE =  &&  BZERO =

   perldl> imag log($a+400)
   Displaying 299 x 296 image from 4.6939525604248 to 9.67116928100586 ...


Miscellaneous shell features:

=over 4

=item 1.

The shell aliases C<p> to be a convenient short form of C<print>, e.g.

   perldl> p ones 5,3

   [
    [1 1 1 1 1]
    [1 1 1 1 1]
    [1 1 1 1 1]
   ]

'q' and 'x' are short-hand for quit.

'l' lists the history buffer

'?' is an alias for help

'help', 'apropos', 'usage' and 'sig': all words after these commands are
used verbatim and not evaluated by perl. So you can write, e.g.,

    help help

instead of

    help 'help'


=item 2.

If the file F<~/.perldlrc> is found it is sourced at start-up to load default
modules, set shell variables, etc. If it is NOT found the distribution file
F<PDL/default.perldlrc> is read instead. This loads various modules
considered useful by default, and which ensure compatibility with
v1.11. If you don't like this and want a more streamlined set of your
own favourite modules simple create your own F<~/.perldlrc>

To set even more local defaults the file  F<local.perldlrc> (in the current
directory) is sourced if found. This lets you load modules and define
subroutines for the project in the current directory.

The name is chosen specfically because it was found hidden files were
NOT wanted in this circumstances.

=item 3.

Shell variables: (if you don't like the defaults change them in F<~/.perldlrc>

$PERLDL::ESCAPE  - default value '#'

Any line starting with this character is treated as a shell
escape. The default value is chosen because it escapes the
code from the standard perl interpreter.

$PERLDL::PAGER - default value C<more>

External program to filter the output of commands.  Using C<more>
prints output one screenful at a time.  On Unix, setting C<page(1)>
and $PERLDL::PAGER to C<tee -a outfile> will keep a record of the
output generated by subsequent perldl commands (without paging).

$PERLDL::PROMPT - default value 'perldl> '

Enough said  But can also be set to a subroutine reference, e.g.
$PERLDL::PROMPT = sub {join(':',(gmtime)[2,1,0]).'> '} puts the
current time into the prompt.

$HOME

The user's home directory

=item 4.

A useful idiom for developing perldl scripts or editing functions
on-line is

      perldl> # emacs script &
		      -- add perldl code to script and save the file
      perldl> do 'script'

-- substitute your favourite window-based editor for 'emacs' (you may
also need to change the '&' on non-Unix systems).

Running "do 'script'" again updates any variables and function
definitions from the current version of 'script'.

=item 5.

The variable @PERLDL::AUTO is a simple list of perl code strings
and/or code reference. It is used to define code to be
executed automatically every time the user enters a new line.

A simple example would be to print the time of each command:

 perldl> push @PERLDL::AUTO,'print scalar(gmtime),"\n"'

 perldl> print zeroes(3,3)
 Sun May  3 04:49:05 1998

 [
  [0 0 0]
  [0 0 0]
  [0 0 0]
 ]

 perldl> print "Boo"
 Sun May  3 04:49:18 1998
 Boo
 perldl>

Or to make sure any changes in the file 'local.perldlrc' are
always picked up :-

 perldl> push @PERLDL::AUTO,"do 'local.perldlrc'"

This code can of course be put *in* 'local.perldlrc', but
be careful :-) [Hint: add C<unless ($started++)> to above
to ensure it only gets done once!]

Another example application is as a hook for Autoloaders
(e.g. PDL::AutoLoader) to add code too which allows them to
automatically re-scan their files for changes. This is
extremely convenient at the interactive command line. Since
this hook is only in the shell it imposes no inefficiency on
PDL scripts.

Finally note this is a very powerful facility - which means
it should be used with caution!

=item 6

In some cases, it is convenient to process commands before they are
sent to perl for execution. For example, this is the case where the
shell is being presented to people unfamiliar with perl but who wish
to take advantage of commands added locally (eg by automatically 
quoting arguments to certain commands).

The variable $PERLDL::PREPROCESS can be set to a code reference
(usually in a local configuration file) that will be called, with the
current string as argument, just prior to the string being executed by
the shell. The modified string should be returned.

The following code would check for a call to function 'mysub'
and bracket arguments with qw.

 $PERLDL::PREPROCESS = sub {
   my $str = shift;
   $str =~ s/^\s+//;  # Strip leading space
   if ($str =~ /^mysub/) {
     my ($command, $arguments) = split(/\s+/,$str, 2);
     $str = "$command qw( $arguments )" 
       if (defined $arguments && $arguments !~ /^qw/);
   };
   # Return the input string, modified as required
   return $str;
 };

This would convert:

  perldl> mysub arg1 arg2

to

  perldl> mysub qw( arg1 arg2 )

which perl will understand as a list.  Obviously, a little more effort
is required to check for cases where the caller has supplied a normal
list (and so does not require automatic quoting) or variable
interpolation is required.

=back

=head2 Command-line options

=over 4

=item -tk

Load Tk when starting the shell (the perl Tk module, which is
available from CPAN must be installed). This enables readline
event loop processing.

=item -f file

Loads the file before processing any user input. Any errors
during the execution of the file are fatal.

=item -w

Runs with warning messages (i.e. the normal perl C<-w> warnings)
turned-on.

=item -M module

Loads the module before processing any user input.

=item -m module

Unloads the module before processing any user input.

=item -I directory

Adds directory to the include path. (i.e. the @INC array)

=back

=cut

!NO!SUBS!

close OUT;
chmod 0555, $file;<|MERGE_RESOLUTION|>--- conflicted
+++ resolved
@@ -274,11 +274,8 @@
      '3dgal' => 'PDL::Demos::TriDGallery',
      'tk3d' => 'PDL::Demos::TkTriD_demo',
      'pgplot' => 'PDL::Demos::PGPLOT_demo',
-<<<<<<< HEAD
-=======
      'bad' => 'PDL::Demos::BAD_demo',
      'bad2' => 'PDL::Demos::BAD2_demo',
->>>>>>> 86d8f7ab
      );
 
 sub demo {
