--- conflicted
+++ resolved
@@ -18,32 +18,10 @@
   $hash{DEFINE} .= ' -DMY_'.uc($func);
 }
 
-<<<<<<< HEAD
 $hash{LIBS}->[0] .= " -lm ";
-=======
-# Test for absence of unary functions
-
-use Cwd;
-$mmdir = $mdir = cdir 'Basic','Math';
-$mmdir =~ s/\\/\\\\/g;
-$dir = $fs->canonpath(cwd);
-$dir = cdir $dir, $mdir unless $dir =~ /$mmdir$/;
-
-my $tempd = $PDL::Config{TEMPDIR} ||
-  die "TEMPDIR not found in %PDL::Config";
-
-foreach (@sfuncs) {
-    $source{$_} = 'system' if is_sys_func( "$_();", $libs );
-}
-
-foreach (@ufuncs2) {
-    $source{$_} = 'system' if is_sys_func( "$_(1.);", $libs );
-}
->>>>>>> 784ebc6c
 
 WriteMakefile( %hash );
 
 sub MY::postamble {
   pdlpp_postamble_int(@::pack);
-}
-
+}