
# Makefile.PL for PDL::Core module

#require '../Core/Dev.pm';
PDL::Core::Dev->import();

use Config;
use IO::File;

my $pthread_include = '/usr/include/pthread.h';
my $pthread_library = '-lpthread';
my $pthread_define  = '-DPDL_PTHREAD';
my $malloclib = exists $PDL_CONFIG{MALLOCDBG}->{libs} ?
  $PDL_CONFIG{MALLOCDBG}->{libs} : '';
my $mallocinc = exists $PDL_CONFIG{MALLOCDBG}->{include} ?
  $PDL_CONFIG{MALLOCDBG}->{include} : '';

open HFILE, ">mymalloc.p" or die "couldn't open mymalloc.p";
print HFILE defined $PDL_CONFIG{MALLOCDBG}->{define} ?
  "\$mymalloc = <<'EOM';\n$PDL_CONFIG{MALLOCDBG}->{define}\nEOM\n" :
   "\$mymalloc = '';\n";
print HFILE "1;\n";
close HFILE;

print "Trying to figure out POSIX threads support ...\n";

if(-e $pthread_include) {
	print "\tSaw pthread.h. Fine.\n";
} else {
	print "\tEhh. Didn't see include file 'pthread.h'.\n";
	$pthread_include = '';
}

# For SGI, I had to link a new perl - cannot dlopen libpthread...
require Config;
if ($Config::Config{libs} =~ /-lpthread/) {
	print "\tFine, your perl was linked against pthread library.\n";
} elsif ($^O eq 'dec_osf') {
	if ($Config::Config{usemymalloc} eq 'n') {
		print "\tFine pthread, works with Digital Unixs malloc\n";
	} else {
		#
		print "\tPerls malloc has problems when perl is not linked with -lpthreads\n";
		$pthread_library = '';
	}
} else {
	print "\tNope, your perl was not linked against pthread library\n";
	print "\tYou need to include -lpthread in your perl libs configuration\n";
	$pthread_library = '';
    }

$pthread_include = $pthread_library = '' unless $pthread_include and $pthread_library;

{
    my $conf = $PDL_CONFIG{WITH_POSIX_THREADS};

    if ((!defined($conf) or $conf)
	and $pthread_include and $pthread_library) {
	print "\t==> Will build PDL with POSIX thread support. Gifts to TJL :-)\n";
	$PDL_CONFIG{WITH_POSIX_THREADS} = 1;
    } elsif($conf) {
	print "\t==> I couldn't find pthread support. However, you have
\t    turned on the forcing option in PDL_CONFIG so I guess I gotta do it\n";
    } else {
	print "\t==> PDL will be built without POSIX thread support.\n";
	print "\t==> *NOTE*: PDL threads are unrelated to perl threads (usethreads=y)!\n";
	print "\t==> Enabling perl threads will not help!\n";                   
	$pthread_define = '';
	$PDL_CONFIG{WITH_POSIX_THREADS} = 0;
    }
}

print "Trying to figure out endian-ness of machine...";

# compile check_endian.c
my $efile = 'check_endian';
my $HIDE = $^O =~ /MSWin/ ? '' : '>/dev/null 2>&1';
my $COMP = "$Config{cc} -o $efile ${efile}.c $HIDE";
die "ERROR: unable to compile ${efile}.c"
    if system( $COMP );
chomp( my $is_big_endian = `$efile` );
die "ERROR: unknown return value ($is_big_endian) from $efile"
    unless $is_big_endian =~ /^(0|1|-1)$/;
unlink $efile;
die "ERROR: unknown endian type ($efile returned -1)"
    if $is_big_endian eq "-1";

my $fh = new IO::File ">isbigendian.p" 
    or die "Unable to write to isbigendian.p";
print $fh "\$isbigendian = $is_big_endian;\n1;\n";
$fh->close;
print " It is " . ($is_big_endian ? "big" : "little") . " endian\n";

use ExtUtils::MakeMaker;
WriteMakefile(
 'NAME'	        => 'PDL::Core',
 'VERSION_FROM' => 'Version.pm',
 'OBJECT'       => 'Core$(OBJ_EXT) pdlcore$(OBJ_EXT) pdlapi$(OBJ_EXT) '.
                   'pdlhash$(OBJ_EXT) pdlthread$(OBJ_EXT) pdlfamily$(OBJ_EXT) '.
                   'pdlconv$(OBJ_EXT) pdlmagic$(OBJ_EXT) pdlsections$(OBJ_EXT) ',
  'PM'          => {
  		(map {($_,'$(INST_LIBDIR)/'.$_)} (
			qw/Core.pm Basic.pm Version.pm Types.pm
						  Dbg.pm Exporter.pm Config.pm Char.pm/
		)),
  		(map {($_,'$(INST_LIBDIR)/Core/'.$_)} (
			qw/Dev.pm typemap.pdl pdl.h pdlcore.h pdlmagic.h pdlsimple.h
				pdlthread.h ppport.h/
		)),
		},
 'DEFINE' 	=> $pthread_define,
 'LIBS'         => ["$pthread_library $malloclib"],
 'clean'        => {'FILES'  => 'pdlcore$(OBJ_EXT) pdlapi$(OBJ_EXT) '.
                   'pdlhash$(OBJ_EXT) pdlconv$(OBJ_EXT) pdlsections$(OBJ_EXT) '.
                   'pdlconv.c pdlsections.c pdlapi.c pdlcore.c'.
		   'pdl.h pdlsimple.h pdlcore.h '.
		   'Types.pm Version.pm Core.pm Core.c Core.xs Dev.pm Types.pm ' .
		   'mymalloc.p isbigendian.p '
		   },
 'INC'          => "$mallocinc",
);

# Extra targets to build

sub MY::postamble {
PDL::Core::Dev::postamble().
"
# Bits of C code we generate from special perl scripts
#
<<<<<<< HEAD
# do not need to specify how to create pdl.h as that is already in Makefile
pdl.h:: mymalloc.p

'.($^O =~ /MSWin/ ? q|
=======
# don't need to specify how to create pdl.h as that's done automatically
pdl.h:: pdl.h.PL mymalloc.p
#\t\$(PERL) pdl.h.PL

".($^O =~ /MSWin/ ? q|
>>>>>>> 86d8f7ab

pdlsections.c: pdlsections.g
       $(PERL) -e "require './getdev.pl'" pdlsections.g > pdlsections.c
| : '');
}

<|MERGE_RESOLUTION|>--- conflicted
+++ resolved
@@ -127,18 +127,11 @@
 "
 # Bits of C code we generate from special perl scripts
 #
-<<<<<<< HEAD
-# do not need to specify how to create pdl.h as that is already in Makefile
-pdl.h:: mymalloc.p
-
-'.($^O =~ /MSWin/ ? q|
-=======
 # don't need to specify how to create pdl.h as that's done automatically
 pdl.h:: pdl.h.PL mymalloc.p
 #\t\$(PERL) pdl.h.PL
 
 ".($^O =~ /MSWin/ ? q|
->>>>>>> 86d8f7ab
 
 pdlsections.c: pdlsections.g
        $(PERL) -e "require './getdev.pl'" pdlsections.g > pdlsections.c
