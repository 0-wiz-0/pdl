--- conflicted
+++ resolved
@@ -72,11 +72,7 @@
 	int i,j;
 	int intype = a->datatype;
 	if(!PDL_VAFFOK(a)) {
-<<<<<<< HEAD
-		die("Pdl_make_phys_from_vaffine without vaffine");
-=======
 		die("pdl_$_ without vaffine");
->>>>>>> 86d8f7ab
 	}
 	PDL_ENSURE_ALLOCATED(a);
 	if(0) {
@@ -116,10 +112,7 @@
 
 	}
 
-<<<<<<< HEAD
-=======
 /***	free(inds); ***/
->>>>>>> 86d8f7ab
 }
 
 !NO!SUBS!
