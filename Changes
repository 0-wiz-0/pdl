(!!! = possible source of incompatibilities)
<<<<<<< HEAD
2.1
Marc Lehmann (6/7/00)
    - enable sincos optimization only for glibc >= 2.1
CS  - warn if 5.004 that next version will require 5.005
    - PL_na issue in PGPLOT.xs
    - disable sincos optimization in complex.pd until glibc issues sorted
John Cerney (6/2/00)
    - Updated FAQ to match the Jarle's version at
      http://www-astro.physics.ox.ac.uk/~jarle/PDLfaq/pdlfaq_new.html
Doug Burke (5/31/00)
    - more minor doc patches
John Cerney (5/26/00)
    - Applied patch to fix reflect options in conv2d (image2D
      function) not being symmetric. Ref sourceforge Patches 100287,
      100359, and Bug 104614.
Doug Burke (5/25/00)
    - added 'pdldoc' shell command to provide access to PDL documentation
      without having to start up perldl
    - cosmetic changes to output of usage + minor doc change to PDL::Basic
John Cerney (5/25/00)
    - Modified PP.pm to call $arg1->copy for subclassed
      objects in some simple cases, otherwise call
      $class->initialize. See Basic/Pod/Objects.pod
      for a detailed discussion.
Doug Burke (5/23/00,5/24/00)
    - corrected faulty t/interp.t and t/interp_slatec.t scripts
    - minor doc changes to Indexing.pod, image2d.pd, fft.pd & NDF.pm
    - added FRAME option to iis (Graphics::IIS)
CS      - hopefully the PDL::Filter modules will work now
                a proper test should be added
Doug Burke (5/22/00)
    - Graphics::IIS - now works with new PP code + minor doc changes
    - Func - changed gradient() to work as described + added PDL::Func::
      to method names in the documentation so they do not get picked up
      by perldl's help (eg 'help set')
    - \s to \\s in getfuncdocs() to avoid warning in Doc/Doc.pm
John Cerney (5/21/00)
    - Minor Changes to Basic/Gen/PP.pm to fix error reporting, and
      to get rid of some warning messages when run with the -w 
      switch
Doug Burke (5/19/00)
        - Amalgated Interpolate & Interpolate::Slatec into PDL::Func (found
          in Lib/). I've left the old files in the distribution, although they're
          no longer made/installed, in case anyone wants to do a better job.
        - minor doc changes to Image2D
zowie   - Changed PGPLOT::im to PGPLOT::imag1 (1:1 aspect ratio shortcut).
	  Avoids conflict with the imaginary-component sub by the same name.

CS	- fix for sever mem-leak -> ultimate source seems to be
		a problem in destroytransform on un-physvaffined
		piddle -- needs proper tracking down!!!!
	- more types for Otherpars (PP.pm)
=======
Jim Edwards (5/19/2000) TriD (cvs brance trid_experimental)
        - several changes in TriD including a new Tk widget, 
          see the file PDL/Graphics/TriD/README  
        - added TkTriD demo to perldl.PL
>>>>>>> 52747a93
Doug Burke
        - added PDL::Interpolate and PDL::Interpolate::Slatec which provide
          a (hopefully) simple, OO interface to interpolation methods
CS	- correct PDL::Ops docs
	- fix problem in pdl_croak_param (pdlthread.c) due to changes
		in Perl_mess in perl 5.6
	- update TODO
zowie   - Autoloader update (handles '+' for entire dir trees)
	- Graphics::PGPLOT::imag update (includes options for image scaling)
	- perldl update (minor fix to avoid null code ref bug in PDL::myeval)

CS	- debian stuff
	- image rotation (rot2d)
	- karma  kimagergb renamed to krgb
		krgb -> can send 3d RGB piddles now (i.e. [3,x,y,z] piddles)
CS	- quick (and semi-dirty) inplace fix for ops.pd
	- slices.pd: fix xchg,mv not catching negative dims,
			treat neg dim indices like neg perl array indices
Doug Burke (4/29/00)
        - fixed interpol failing to recognise extrapolation at 'high' x +
          added interpolate with slightly different error handling
        - commented out 'use PDL::Lib::LLSQRout' in PDL/Lib/Gaussian.pm
Tim Jenness (4/26/00)
        - Patch mconf.h so that it works on Alphas running Linux
Doug Burke
        - fixed apropos command to work with perl 5.6.0
        - t/poly.t failed on solaris 2.7 with new PP code. Changed check
          from < 200 to < 210.
        - added PDL:getdim to Core.pm documentation
Doug Hunt (4/26/2000)
        - Merged fast-xswrapper branch back to main PDL tree.
        - Left Ops thus:
          All ops are are overloaded to call XS as directly as possible, but
          the direct call of ops such as : $a->plus($b, 0) requires the '0' argument
          which tells the XS routine 'plus' not to swap the arguments.
CS
	- slight ops.pd changes
	- match prototypes with original ones in complex.pd
	- some more work on PP.pm (yet unfinished)
Doug Hunt (4/19/2000)
        - Cleaned up Ops to take advantage of new fast XS wrappers 

Doug Burke
        - changes to pod to HTML conversion. Links between modules - eg 
          L<PDL::Graphics::PGPLOT|PDL::Graphics::PGPLOT> - should now work.
          See Doc/mkhtmldoc.pl and Doc/scantree.pl
        - minor doc changes to a number of files
        - Improved output from apropos (aka ??) in the perldl shell:
          1) ref string is now cleaned of any pod directives (eg C<$a> -> '$a')
          2) the formatting has been improved, so that it fills the screen,
             word-wraps, and indents the ref string if printed on new lines
          3) better handling of long names 
          As an example, try 'perldl> ?? str' before and after.
          However, it's a *horrible* hack - using undocumented parts of
          Pod::Text to do 1 and 2, and calculation of screen width is poor.
          Needs testing on perl 5.6.0 for a start!
CS
	- applied vaffine leak fix to main branch
	- new polyfill function (image2d.pd)
	- some (unfinished) preparations for easier leak debugging, see perldl.conf
Doug Burke
        - Added PCHIP routines tp PDL::Slatec (interpolation,
          differentiation, and integration of functions).
          Also moved creation of SlatecProtos.h from Makefile.PL
          to slatec.pd
        - stop wfits() from complaining when reading in the header
          of FITS files from the DSS server at STScI
        - minor clean up of write_dummy_make() Basic/Core/Dev.pm
        - minor doc updates for PDL::Primitive and PDL::Basic
        - converted FFTW and GSL to use write_dummy_make() in Makefile.PL
Tim Jenness
	- Update PDL::IO::NDF to v1.02, enhance reading of axis errors
	  plus some bug fixes.
	- Add test for PDL::IO::NDF
        - Added polynomial fitting routines to PDL::Slatec (polfit, 
	  pvalue and pcoef)

John Cerney
	- Added (psuedo)-support for variable-size strings in PDL::Char

2.005
CS	- version to 2.005
	- finally try to fix 5.6.0 problem correctly
Doug Burke (4/4/00)
        - Changed to Basic/Makefile.PL to install man pages for PDL,
          PDL::Lite, PDL::LiteF, and PDL::Options.
        - Changed Makefile.PL to allow installation of documentation if
          INSTALLDIRS=perl (rather than site) is used
CS	- applied Karl's 5.6 patch to pdlcore.c
	- typo in Doug's error message fixed
Doug Hunt (3/23/00)
        - Improved error messages in PDL::Graphics::PGPLOT for the case when the
          correct version of PGPLOT (v2.16 or later) is not installed.


2.004
John Cerney (3/16/00)
	- Added -lm to the Lib/Image2D/Makefile.PL suggested by Doug Burke
	  to fix a compile problem on Solaris 2.7.
John Cerney (3/15/00)
	- Added Christian Pellegrin's bilinear and image scaling patch.
          with cleaned up docs and test cases.
	- Update Version to 2.004
Doug Hunt (3/8/00)
        - Added 'use PDL::Graphics::PGPLOT' to Demos/PGPLOT_demo.pm.  Now it works.
          This bug was introduced in my 3/2 and 3/3/00 changes.

John Cerney (3/5/00)
	- Modified Basic/Complex/Complex.pd to not generate warning messages
          when re-defining the PDL overloaded operator subs.
Doug Burke
        - IO::Misc - default type for DEFTYPE (rcols option) is now definable 
          using the $PDL::IO::Misc::deftype variable.

Doug Hunt (3/3/00)
        - Removed PDL::Graphics::PGPLOT from PDL.pm.  This had been causing
          troubles due to the previous change which took away autoloading
          in PGPLOT.  

Doug Hunt (3/2/00)
        - Updated Graphics/IO/PGPLOT, adding a typemap and a PGPLOT.xs file.
          This change added capability to PDL::Graphics::PGPLOT::line, allowing
          one to use the 'MISSING' option.  When this option is specified, 'line'
          will draw many disconnected polylines (delimited by the value specified
          as 'MISSING') instead of just one.  This is useful in drawing maps with
          line.

Marc Lehmann
	- Patch to Basic/Core/Dev.pm fix Parallel build bug. (Ref PDL-Porters Messages
	  dated 1/8/00 and 1/5/00.)
        - Small Patch to Graphics/Karma/karma.pd. Change 'na' to 'PL_na';
          (PDL-P msg 1/15/00)

Robin Williams:
	- Patch to Graphics/TriD/OpenGL/generate.p to get 
          OpenGL working on OSF (it crunched because
          perlxs interprets the #ifs as comments 
          if they're indented).

Karl Glazebrook:
	- Patch to Perldl.PL to improve readlines handling:
	   - tells you which module it is using
           - correctly informs whether editing is available or not

John Cerney
	- Documentation fix for FlexRaw.pm (Based on change submitted
          by Francois Primeau.)
	- Updated Makefile in FFTW to correct a build problem that occurs
	  when both single and double FFTW libs are present. (suggested
	  by Diab Jurius).
	- Updated TriD Makefile to find openGL libs specified in the 
	  perldl.conf file.
	- Updated Graphics/TriD/OpenGL/generate.p to include patch by
	  Diab Jerius (ref PDL-Porters message dated 11/9/99). 
	  This fixes compilation problems with native openGL on solaris.
	  Note: Patch to Graphics/TriD/TriD/GL.pm was not applied. (Risk
	  of breaking GL on other platforms)

CS
	- added function 'det' to PDL::Slatec -> calculate determinant

Doug Burke
        - Graphics::LUT - added several intensity ramps, instead of just
          using a linear scale.
        - internal changes to Graphics::LUT - now stores data in external
          FITS files rather than within the module to improve speed and 
          reduce use of disk-space. 
        - first attempt at improving installation of OpenGL stuff
        - Graphics/IIS/iis.pd: minor change (re Christian's PP changes)
        - Graphics/PGPLOT/PGPLOT.pm: add CENTRE option [bin()], doc update
        - minor code cleanup for IO/NDF/NDF.pm and IO/Misc/misc.pd
        - added docs for sethdr to Basic/Core/Core.pm

Marc Lehmann
	- small changes to complex.pd: remove bogus Cneg, streamline docs.

Doug Burke
        - added TYPES/DEFTYPE options to PDL::IO::Misc::rcols()
          to specify the type of the piddles
          NOTE: (!!!)
            different from patch to 2.003 sent to perldl list 
            (http://www.xray.mpe.mpg.de/mailing-lists/perldl/2000-01/msg00037.html),
            as you now specify the types directly, rather than as strings.
        - added HEADER option to PDL::IO::Misc::wcols()
        - added BORDER option to PDL::Graphics::PGPLOT
        - added examples of new PGPLOT options to 'demo pgplot'
        - added t/lut.t to test PDL::Graphics::LUT, and
          added tests of options in rcols() to t/misc.t
        - minor doc update for PDL::Primitive - example for whichND()
          now works

CS
	- introduced switch for automatic hdr copying, off by default
	- PP: added pp_addbegin, pp_beginwrap and pp_setversion
		pp_addxs now adds to the current module's namespace by default,
		!not! to PDL anymore (patch by Marc Lehmann)
		pp_addisa now really works as advertised (i.e. adds to
		@ISA and doesn't split on whitespace anymore)
	- misc.pd: bswap functions work always inplace, remove
	  [o] from sigs
	- added PDL::Complex to the dist (first try of a derived class),
	  does remarkly many things already but needs some testing,
	  donated by Marc Lehmann

Doug Hunt
        - added PDL::Char, a subtype of PDL which allows manipulation
          of byte type PDLs as N dimensional arrays of fixed length
          strings

Doug Burke
        - added AXIS option to PDL::Graphics::PGPLOT + doc changes
        - added PDL::LUT module to provide colour tables - useful for
          PGPLOT's ctab() function (note: plan, in near future, to
          change to a binary format to reduce size of this module)

CS
	- Levenberg-Marquardt fitting module
	- added required additional slatec functions + some docs
	- some handy bits for PDL::Options function interface
	- bool.t didn't make it into 2.002 (touch problem?)
	- fftw.t test shouldn't rely on another module
	- PDL::Doc: support input from more than one file
	- Slatec/Makefile.PL: #include "g2c.h" seems unneccesary (and
		leeds to trouble on my debian 2.1 system)
	- PGPLOT patch from pdl-porters
	- Robin's Basic/Math patches

2.003
Christian Pellegrin
	- Patch to add an interface to the GSL
	  (GNU Scientific Library) package. 
	- Patch to compile under perl5.005_57
	- Patch to add an interface to the FFTW
	  library. (A free C FFT library including
          multi-dimensional, real, and parallel transforms)

Christian Soller
	- Patch to add 'any' and 'all' functions to use for comparison
          operations. (e.g. This enables things like any($pdl == 3.2)
           or all($pdl > 0) )
	- Patch to picnorgb test to fix greyscale and rgb 
          generation on some platforms.
	- Misc Patch: Make Image.pm return 1. 
          Make the gaussian fit routines use the correct
          xvals.
        
Karl Glazebrook:
	- Patch to Basic/Core/Basic.pm to fix bug in 
          centre=> when operating on pre-existing array.

John Cerney:
	- Put File::Spec in the PREREQ_PM list. (PDL now 
          requires File::Spec since PDL2.002)
	- Removed of ExtUtils::F77 from the distribution.
          Added ExtUtils::F77 to the PREREQ_PM list.
          (ExtUtils::F77 is already on CPAN separately.
           Having it also distributed with PDL causes
           confusion.)
        - Fixed cumuprodover docs to be similar to
          cumusumover.
	- Fixed typo in squaretotri function. (na
	  changed to mna)
	- Fixed IO/FlexRaw to find properly find the
          howbig function.
	- Fixed export of rasc and rcube in IO/misc/
          misc.pd.

Brian Craft:
	- Patch to FastFaw.pm to fix sysread problems when
          reading from fifos.

Lupe Christoph:
	- Patch to OpenGL.xs to compile with perlio/sfio.
             

Brain Warner:
	- Patch so t/poly.t doesn't fail if Slatec not 
          installed.


Robin Williams:
	- Added Singular Value Decomposition (SVD) function.
	- Patch to IO/Browser/hists/dec_osf.pl to fix
          small syntax in -D_XOPEN_SOURCE_EXTENDED
          define flag.
	- Patch to Basic/Core/pdlthread.c to clarify
          error messages when barfing.
	- Patch to fix problems with generate.p and
          OpenGL on Solaris. 


Helmut Jarausch:
	- Change to pldcore.c to fix problem compiling on
          a IRIX6.5.3 box using perl 5.005_57


Mark Lehmann:
	- Patch to pdlcore.h and PP.pm to overwrite
          croak() via PP and not in pdlcore.h

Joshua Pritikin:
	- Fix to Basic/Core/mkpldconv.p to change na
          variable to n_a.

Al Danial:
	- Patch to fix compilation on RS/6000
	  running AIX 4.3.2 and perl 5.004_04.

Doug Burke:
	- Patch to iis.pd to allow the user
          to change the title of an image
          displayed with iis().
	- Patch to IO/Misc/misc.pd:
	    1) Added option PERLCOLS so you can now read
               in columns into perl arrays at the same
               time as reading in data into piddles.

	    2) Changed the meaning of the 'c' parameter
               in the LINES option. It will only affect
               you if you use LINES together with 
               INCLUDE/EXCLUDE.

	    3) It now complains if you forget to surround
                patterns by //

	     4) It will also warn you (if $PDL::verbose is true)
                if no data is read in from a file.
	- Patch to PP.pod docs to clearup PRIV/CODE usage.


Tim Pickering
	- Patch to Basic/Math/Makefile.PL to get the bessy0
          and bessyn working again in glibc 2.1 systems. 
	  (glibc 2.0 as in RH 5.2 or
	  debian 2.1 is not affected)

2.002
John Cerney:
	- Modified Basic/Core/Makefile.Pl so that ppport.h
	  gets properly installed.
	- Removed Version.pm from distribution. This file now
	  gets auto-generated during the build process.
	- Fixed permissions of Known_Problems file.
	- Misc Changes to Doc/mkhtmldoc.pl and Doc/scantree.pl
          to make html links work correctly.
        - Minor documentation fixes.

Christian Soeller:
	- Fixed documentation build problems. Install process
	  now builds a index html file.
	- Changes to get the win32 activestate port
	  going. (available from 
		ftp://ftp.aao.gov.au:/pub/perldl/dev/Win32)
	- Changes to compile under cygwin32.

Doug Burke:
	- Modification to slices.pd docs clarifying the
	  usage of -1 to indicate the last element when
	  slicing.
	- misc.pd doc modification to indicate that rcols()
	  will ignore lines beginning with a # character
	  if no pattern is specified.
	- misc.pd patch to rcols where options can now
	  be given to:
		  only include lines matching a pattern
  		  exclude lines matching a pattern
  		  only use a specified range of line numbers
	- Patch to Graphics/IIS/iis.pd to fix warning messages
	  when running with the perl -w flag.


Karl Glazebrook:
	- Updated F77.pm to match version 1.10 of ExtUtils-F77.
	- Added polynomial fit package Polynomial.pm
	- Patch to Lib/Slatec/Makefile.Pl to fix problems
	  compiling on sparc/solaris
	- Patch to Basic/Primitive/primitive.pd to make matmult
	  thread properly and to make matmult an exported function.
	- Patch to Makefile.PL that allows PDL to be built and
	  installed conveniently away from it's final destination.
          This is useful for making RPMs.

Joshua Pritikin:
	- Patch to pdlcore.c moving some #defines around
	  to improve portability between perl versions.

Kristian Nielsen
	- Patch to Basic/Primitive/primitive.pd to fix
   	  whistogram and whistogram2d problems and updates
          documentation.

Robin Williams
	- Update to Basic/Math/Makefile.PL.
	- Update to Basic/Primitive/Primitive.pd to 
	  include new functions. zcover, andover, etc.
	- Patch to FFT to fix but with single-column/row
	  kernels

Tim Jenness
	- Patch to IO/NDF/NDF.pm that updates the
	  POD documentation and makes sure that the reader
          skips any array extensions (like those generated
          by Starlink CCDPACK).
	- Patch to  Lib/Slatec/Makefile.PL
	  to fix problems compiling slatec with g77 on Redhat
	  linux
	- Patch to t/argtest.t, t/scope.t to get rid of 
	  warning messages.
	- Patch to perldl.PL that allows a user supplied 
	  subroutine to be called to pre-process all perldl
	  strings.

James Williams:
	- Patch to mkhtmldoc.pl to fix problem with not
	  generating all html files.

2.001
John Cerney:
	- Added reference to the CPAN testers results page
          to the README file.
        - Fixed improper comments (causing warning messages)
          for '#endif _pdlmagic_h' in pdlmagic.h
        - Removed reference to PDL being only at 'alpha release'
          in Indexing.pod.
        - Updated Christian Soeller's email address in all files.
        - Clarified docs on the RMS element returned by the stats
          function.
	- Changed how $PDL::VERSION is set so CPAN will pick it
          up correctly:
           * PDL::VERSION is now set directly in PDL.pm
	   * Makefile.PL reads $PDL::VERSION from PDL.pm and
	     auto-generates Basic/Version.pm 

Joshua Pritikin: Changes for compatibility with PDL-Objstore.
	Includes all the fairly conservative changes. More radical
	changes to come.
	- Deals with portability between perl versions using Devel-PPPort.
	- Adds a version number to the PDL API.
	- Optional bounds checking for PP.
	- Simplistic support for C++ comments in PP code.
	- Much improved searching for the Solaris math library.


Jarle Brinchmann:
	- Added 'isempty' function.

Robin Williams:
	- Doc tidying in Basic/Math together with a 
	  wrapper routine for eigens and the start of a test set.

Karl Glazebrook:
	- Patch to where function in primitive.pd to fix 
	   bug in ($i,$j,$k) = where($x,$y,$z, $x+5>0)
        - Added PDL::Fit-Gaussion Module
	- Patch to Core.pm so you can say $a = float(3,4,5)
          just as you can say $a = pdl(3,4,5).
	- Patch to slices.pd to export the dice and dice_axis
	  functions.

Robert Schwebel
	- Patch for the "perldl" shell that does the following:
	1.) Print out usage information if non-valid option is given. 
        2.) Introduce "quit" equivalent to "exit"
        3.) some linebreaks to fit comments into 80 char terminals

Christian Soeller:
	- Commented out the close(STDERR) lines in pnd.pd to fix a 
	  problem where the output from a 'die' is not seen for 
	  certain test cases after using rpic/wpic from PDL::IO::Pic.
	- Misc Patch:
		- negative positions for dummy
  		- matmult now also supports promotion to sig dims
  		- PDL::matmult naming corrected
  		- MathGraph: call PDL::random
  		- Pic.pm: use PDL::Options -> minimum matching now supported
   		         removed 'close STDERR' calls
  		- tifftopnm converter: added -nolut option
  		- pnm.pd:  get rid of 'uninitialized...' warning
  		- flexraw.t: fix for broken linux dists that don't have compress (but gzip)
  		- picnorgb.t: hopefully got rid of error with SGI format
  		- slice.t/matmult.t: tests for new features.

	- Patch to
	   - fix a bug when using pthreads and output argument creation
  	   - new function PDL::Core::pthreads_enabled
           - updated pthread.t
        - Fixed a problem in pdlapi.c where some vaffine optimizations
          had been broken by in a previous version. (Karl also added
          a test case to complain if this is broken again.)

Doug Burke:
	- Patch to clean up some of the PGPLOT documentation.

Harry Felder:
	- Patch to Basic/Math/Makefile.PL to not depend on PWD 
  	  environment variable.

Doug Hunt:
	- Patch to Core.pm to add '$PDL::undefval' variable,
	  which controls how undefs are treaded when a PDL
	  is created from a perl structure using
	  pdl(), float(), double(), etc.

Tim Jenness:
	- Change to perldl to accept -w flag. This runs perldl
	  with the perl warnings (i.e. the perl -w flag) enabled.


2.0 (1.99990 with very minor changes)
John Cerney
	- Fixed duplicate entry of PDL::IO::NDF information in the DEPENDENCIES file.
	- Added more items to Known_Problems file.
1.99990
John Cerney:
	- Renamed reorderDims method to reorder to slices.pd

Christian Soeller:
	- Dimension promotion of 0-d PDLs patch.
	- Patch to pnm.pd to fix bug reported to the list by Karl. 

Tuomas Lukka:
	- Allow mmapping of null piddles (i.e. zero-length vectors: dims = (0))
        - Fix Math spelling mistake: PI0 -> PIO
        - Fix Math compilation error: add ++
	- Added close(fd) at the end of set_data_by_mmap in Core.xs

Karl Glazebrook
	- Added Rcube to IO/Misc.pd Reads list of files directly
	  into a large data cube (for efficiency).
	- Corrected spelling error in the README file.

Pete Ratzlaff
	- Fix to imag() in PGPLOT.pm to set the world plotting
	  coordinates to a more sensible result when specifying
          a translation.

Jarle Brinchmann
	- Added FITS header support for comments & history.

Joshua Pritikin
	- Patch to pdlapi.c to fix obvious memory leak.
	- Patch to PP.pm to workaround @_ bugs in perl5.005.

Robin Williams
	- Fix for some reported compliation problems with Math
          library.

1.99989
Tuomas Lukka:
	- Added Fractal Mountain range to Tri-d demos
        - Corrected error in impatient.pod. ('top right'
           to 'top left' in 'Sections' section.)

Tim Jenness
	- Updated dependency file to reflect the addition
          of PDL::IO::NDF to the distribution.

Anton Berezin
	- Modified Basic/Math/Makefile.PL to fix potential
          conflicts with temp files in the /tmp directory

John Cerney:
	- Added reorderDims method to slices.pd
	- Modified subclass2/3.t tests to be more representative
          of how a functional object would be subclassed. 
	- Added '-I/usr/X11R6/include' to the default OPENGL_INC in 
	  perldl.conf

Robin Williams
	- Cosmetic patch to TriDGallery
	- Addition of intover (integral) to Primitive.pm
        - Changes to Basic/Math files so that nan and
          infinity handling are now in a consistent interface.

Pete Ratzlaff
	- Fixes typo in Gaussian.pm

Karl Glazebrook
	- Patch to IO/Misc/misc.pd to fix a minor bug
	- Patch to IO/Misc/misc.pd to be more memory efficient.
	- Update to Simplex.pm docs to be more clear to mere
          mortals. Addition of tsimp2.pl example.

Joshua Pritikin
	- Patch to pdlmagic.h to fix problems compliling with
	  SunPro 4.2 C++.

Christian Soeller:
	- Added a quick/simple ascii file reader (rasc) to
	  IO/Misc.pd
1.99988
Christian Soeller:
	- patch to make the picrgb/picnorgb tests fail more gracefully
          with the commonplace 'maxval too large' problem.
	- Corrections for docs in PGPLOT.pm
	- Fix for pnm.pd to revert the STDERR redirection after
          a file is opened.

Karl Glazebrook:
	- Updated Slatec's F77.pm from version 1.07 to 1.08
	- Added qsorti function.
	- Added Karma text overlays
        - Added new indexing function dice_axis
	
Robin Williams:
	- Fix for browser warnings appearing on finicky systems.

Jarle Brinchmann:
	- Updated to PGPLOT.pm so that if you input a (100,1,100) image 
	  to imag, the 1-element dimensions will be ignored. It also
          checks that the piddle doesn't get too small, so that 
          if you input a (100, 1, 1, 1) image, it will be 
          treated as a (100,1) image by PGPLOT.

John Cerney:
	- Modified PP.pod to get rid of 'head3' errors from the pod2man 
          converters
	- Modified PDL.pm PDL::Lite.pm , PDL::LiteF.pm so that the $VERSION would
   	  be picked up correctly. 'use PDL 2.0' now correctly checks the version.
	- Fixed dead links in pod documentation. 
	- Added dice and dice axis indexing functions in slice.pd 
	   (Cerney and Glazeblook)
	- Modified PdlParObj.pm to clarify 'too few dimemsions' errors.

1.99987
Karl Glazebrook:
	- Fix for minor array bounds bug in image2d.pd
	- Addition of PDL->create and PDL->destroy to pdlcore
	  Core.xs
	- Change to perldl.conf to (a) Makes Karma find X better,
	 (b) finds MesaGL as well as GL by default 
        - Modification of the pic*rgb.t tests to fail more 
	  gracefully with bad converters.
	- Patch to Graphics/Karma/karma.pd to sort out some non-
	  standard options casing.
	- Patch to Basic/Math/mconf.h to conditionally define
	  INFINITY 
	- Fix to IO/Misc/misc.pd so you can use pipes, + minor doc fix/update

Jarle Brinchmann:
	- Minor Demos/PGPLOT_demo fix.

Tim Jenness:
	- Patch to Core to get PDL->new() etc working.
		(pdlapi.c, pdlcore.h and Core.xs )
	- Patch to perldl.PL so that $string, $code
	  and $coderef can be used by the user.
	- Changes made to directory structure so
	  NDF.pm would be installed correctly.

Kaj Wiik
	- Minor syntax fix to PG_PLOT.pm

1.99986
Robin Williams:
	- Test for fft and fftconvolve and
	  fix for fft.pd

Karl Glazebrook:
	- Fix for PGPLOT to work more like
 	  it should

Anton Berezin:
	- F77 Fixes for freebsd

Anton Berezin
	- Fix to Pnm/pnm.pd to work under perl5.005

John Cerney
	- Fixes for subclassing to work properly
	- Addition of more test cases.
	- PP.pm and PP.pod additions for subclassing.
	- Minor Change to Html.pm to correct problem with it 
	  creating false html references from .pod text that contained
	  '=head' as examples.
	- Updates to Doc/mkhtmldoc.pl to fix most problems with html documents
	  not referencing each other correctly. In order to not change multiple
          .pod documents and documentation in .pm files, html docs will now be
          installed in ..../site_perl/PDL/htmldocs/PDL instead of 
	  ..../site_perl/PDL/htmldocs. (If installing over a previous version,
	  the html files in .../site_perl/PDL/htmldocs should be deleted to
 	  avoid confusion.

Robin Williams:
	- FFT test file addition (t/fft.t)
	  (Test number 2 fails... commented-out for now)

Andy Dougherty, John Cerney
	- Changes to compile with perl5.005

Anton Berezin:
	- Change for Browser to compile with freebsd

Robin Williams:
	- Change behavior of overloaded bool operator
	  to not stringify. This was causing a major
 	  slowdown in cases where a PDL object was
	  being tested in a boolean context. (e.g.
	  if($PDL){ ...} )

1.99985 (2.0 one half to go )
Karl:
	- PGPLOT_demo.pm was hosed by Tjl. Fixed
	- same put in Makefile.PL and perldl.PL
	- perldl.PL: syntax error.
	- fft.pd: remove printf
Tjl:
	- (noticed by Robin Williams) Whitespace removals
	- removed ops.pd SYNOPSIS
Robin:
	- fix to browse building
Dov Grobgeld:
	- the two pnm.pd one-liner for 5.005 (wpnm, rpnm)

1.9998 (2.0 try 7, one more to go ;)
Robin:
	- spelling updates
	- PP.pm: silence xsubpp about prototypes
	- TriDGallery fixes
	- perldl: use pager, accept sub as prompt (added to by Achim)
	- PS to pnm in IO/Pnm/Pic.pm
	- MPEG border
	- ninterpol (n-dim regular grid interpolation), Lib/ImageND
	- badmask
	- fft.pd minimal patch
	- "using"
	- MPEG writing into stdin - save tmp files
	- fft new version
	- PP fixes: $P and cosmetics
	- rebin (N-dim rebinning algorithm)
	- rotate
	- curses.h include
	[ didn't include index() patch - incompatible. Maybe new name? ]
Karl:
	- ExtUtils/F77.pm new version
	- debug/verbose patch
	- shift_elements (but supplanted by Robin's rotate later)
	- new Karma
	- NAN shall not spoil minimum/maximum
	- Make list() listindices do the right thing with nulls
Tim Jenness:
	- fix misc problem when trying to write complicated headers to fits
	  files
	- NDF writing/reading using the perl NDF module
	- MAIN__ into slatec.pd to avoid linkage errors
	- PDL::Options
	- minmax docpatch (modified by Tjl)
Jarle:
	- PGPLOT update
Joshua Pritikin:
	- -M, -m, -I arguments to perldl
schinder@pobox.com:
	- use -f in Makefile.PL
Tuomas:
	- Fix strndup in pdlthread.c
	- error if RAND_MAX not defined
	- cumu* (cumulative sum,product

1.9908 (2.0 try 6)
Tjl:
 - memleak patch (idea by Robin)
 - pdl_destroytransform so that it doesn't core dump easily any more.

1.9907 (2.0 try 5)
Christian:
 - major patch containing stuff from other people.
Joshua:
 - dTHR -> errno if not defined
Tjl:
 - quaternion rotate routine was totally hosed.
   added tests (probably will cause bad things where TriD
   doesn't exist :(..

1.9906 (2.0 try 4)
Robin:
 - patch Tjl's botched edit to his game of life
 - perldl.PL: do paging with page() and nopage().
Achim:
 - doc_install, pure_perl_install.. hopefully these now work
Joshua Pritikin:
 - rename 'thr', 'op' and fix fftn.c error message for non-sick compilers
 - fix NAN on suns
Tjl:
 - add #ifdef dTHR to be compatible with 5.004_*


1.9905 (2.0 try 3)
Someone (lost the mail):
 - realclean Basic/Core/Config.pm
Achim:
 - don't install pod2usage, pod2select in script dir
 - Lib/ImageRGB -> ImageRGB (!!!)
 - DEBUGGING => PDL_DEBUGGING
 - install patches for 5.005
Tjl:
 - remove gotos from str2D to not tickle bug in 5.004_64,
   which I couldn't reproduce at smaller scale :(
 - at Karl's prompting, removed the other mandelbrots for now :(
 - Fix memory leak (reported by Kaj Wiik)
 - change sin, cos, asin, acos, log, exp and the like to be [F,D]
   GenericTypes only.
Robin:
 - TriDGallery: game of life! (edited by Tjl)
Karl:
 - new karma.pd
 - reshape patch
 - callext patch

1.9904 (2.0 try 2)
Tjl:
 - (Andreas Heitmann): rename rs in the rest of places
 - (Robin): openglq.pd: make COLORSAD not to warn for nonconstant init
Karl:
 - histogram fix (which earlier fell through Tjl's fingers)
 - new ExtUtils::F77
 - "aargh" patch
Robin:
 - Demos/TriD2.pm: fix state at end
 - fix stupid Makefile.PL blooper by Tjl
 - patch Perldl.pm to do 'help $a'

1.9903 (2.0 try 1)
Tjl:
 - PDL::Lib::FFT -> PDL::FFT (Robert Schwebel)
 - MathGraph stuff (same)
 - tiny TriD tweaks for VRML::Browser
 - strdup -> malloc(strlen+1)+strcpy
 - rename 'rs'
Karl:
 - (finally applied) pdlcore.c datatype patch
Jarle:
 - minmax + which_two
 - one2nd, whichND
Robin:
 - PGPLOT fixes
Achim:
 - Install fixes

1.9902
Tjl:
 - fix pdlcore.c to work with MAGIC hashes, to enable really
   wild constructions to come
 - twiddle with flexraw.t
 - PP cleanup: let 'SIZE' be used in RedoDimsCode. (needs to be cleaned
   up from the other kind of access to this.. also need '$PDL(a)')
 - null = just flag, so 0-dimensions are now allowed.
 - allow which to take other types for mask as well... - required
   cleaning PP to make RedoDimsCode be parsed just like Code, except
   without threadloop. Seems to work nicely.
   (I needed to take ($a == byte 5)->which for a large byte $a and
   was horrified to find that my program grew to dozens of Mb)
   !!! Note: possible incompatibility: before a floating value 0<v<1
   would be interpreted as false, now true - but more logical this
   way.
 - where to take multiple arguments before the mask,
   to map them all through the mask.
 - add 'isnull' to Core.xs
 - Basic/Gen/PP/PDLCode.pm to 'use strict', just in case...
 - add 'Config.pm' to help with tests
    - flexraw.t to use this
    - Makefile.PLs to set the results of the tests.
    - Maybe add PDL::Config_user later to store original
      config hash values from user.
 - threadover to clear NOMYDIMS flag.
Raphael:
 - Callext fixes for hp-ux, required an interface change !!!
TODO:
 - patch integration
 - Makefile.PL should check for f77, store information and other
   places just use that, especially the tests..

1.9901
Christian:
  - new faq
  - few changes to the demos (especially replaced
    'output ' with 'print' in the printouts; beginners might be confused
    by the 'output' abstraction)
  - new demo '3dgal' for the TriD Gallery
  - install PDL::Graphics::VRML::Protos in the correct place
  - fixed picrgb test to generate a warning when broken
    tiff converters are encountered (patched source now included)
        those who reported errors with this test please check again
        after patch has been included
  - make slatec clean rule more complete
Raphael:
 - fix Slatec Makefile.PL to work with more stringent makes
 - provide 'rint'
Tjl:
 - change Copyright + files' copyrights
 - new 3dgal stuff
 - undo Slatec return -> exit: if slatec is not built, Lib/Makefile
   didn't get built
Robin:
 - fix typo in Makefile.PL
 - add C<> in PG.pm
Jarle:
 - better barf message for pdl((pdl 0), (pdl 1))
Gerald:
 - typo in PP.pod

1.9900
 - make perldl-documentation startup not depend on verbose
 - '??' = apropos
 - wcols (with Robin)
 - fix the TriD demos a little bit...
 - clip
 - [xyz]linvals
 - TriD doc bug fix: grabPIC3d
 - vsearch
 - FastRaw doc bug
 - add to DEPENDS
 - misc.pd typos
Karl:
 - deprecate where($a), multidim $a->where($b)

1.98_02

Tjl:
 - add maptextfraw
 - allow even more flexible PDL::Type::new: let it be a scalar piddle.
 - made stringize use listref_c for additional speed & avoiding
   stack overflows and other nasty stuff.
 - add scope.t to finally test for export stuff working and fix PDL.pm
   to use $pkg (from Karl).
 - undid the stupid glPolygonOffsetEXT fix, now it should finally work.
 - default.perldlrc: set verbose=0 to stop too much waffling!
Karl [via Gerald]
 - Makefile.PL: -I patch

1.98_00 [ was 1.98_01 originally ]


Tjl:

 - Various typos - for copyright notices, find ... | xargs perl -p -i.bak RULEZ!
 - remake Demos subdirectory with reasonable content.
 - new TriD demos in Demos/TriD
 - keeptwiddling3d etc. into TriD exported, NAME CHANGE !!!
 - hold3d parameter
 - POLAR2D context for TriD
 - document TriD::MathGraph briefly
 - fix TriD/Graph.pm to not barf when several graphs were removed
 - Fix mmapped piddle freeing for fastraw - now magickable.
 - Fix howbig, zeroes, Types stuff to accept PDL::Type objects
   instead of numbers in more places, e.g. FastRaw. fastraw.t updated
 - Removed TriD/Vertices.pm Lib/DataPresenter.pm
 - removed some of the old crud in Core.pm
 - Made Pod scanner not look into Pod::Parser.
 - lots of doc fixes, moving docs into the new format.
 - mkhtmldoc.pl: emulate "mkdir -p" when installing
 - Doc/Doc/Perldl.pm: allow e.g. 'new' to get 'PDL::new' to save typing.
 - standardize "3-d", "3-D" and "3d" into "3D".
 - Die on errors in evals in Basic/*.pm!!! (e.g. dynaloader unresolved
   symbols are now brought to light).
 - fix "GetHistory" bug by checking for "can".
 - Remove PCARout & PCA, as not really useful in present form !!!
Robin:
 - mconf.h osf warnings patch

1.96_01

 - TJL's jumbo patch
     - stuff into Basic/Math
     - TriD/MathGraph, for display of graphs in three
       dimensions, by finding an appropriate representation
       via a molecular dynamics-type search
 - Christian's clipping patch
 - set -ve indice patch
 - added my wcols() to PDL::IO::Misc
 - Lite.pm bug (Shawn)
 - Robin's mconf.h patch and Kaj's erfi.t test inserted
 - Christians type() patch
 - Christians const.c patch for IRIX
 - added Christian's COPYING suggestion
 - heroically went through and changed all the copyright messages
   on the docs to conform to the new standard
 - fixed (c) notice in Core.pm docs, others still need to be
   done
 - better explanation of GenericTypes and Pars in PP.pod
 - improved scantree.pl (portable cwd).
 - HTML docs!! - thanks to Christian's mkhtmldoc.pl (some changes)
   into the distribution. included a hacked Pod::Html (from perl
   5.004) as PDL::Pod::Html Still not great but gives us something
   to work from. Some links still broken - patches welcome. See
   file:/usr/local/lib/perl5/site_perl/PDL/HtmlDocs
   for docs after 'make install'
 - TJL's average() patch and primitive.t patch
 - Docs now only built during 'make install' or 'make doctest'
   (which builds them under ./blib), this saves them being built
   unnecessarily during 'make'
 - PDL::Slatec now works on any system with a f77 compiler.
   All unused slatec functions were got rid of which fortunately
   removed all the ones with COMPLEX arguments. Also changed
   prototype generation which removes warnings on build.
   Added local copy of ExtUtils::F77 back into dist and WITH_SLATEC
   option to perldl.conf (undef by default for auto-decision).
 - removed Example/PP - out of date


1.95_07

 - applied Christian's mega-patch - but there were problems
   I had to fix manually.
   (a) his maga-patch didn't include the patch to pdl.h he had
       already made.
   (b) the change should have been made to pdl.h.PL in any case.
 - fixed NAME in Indexing.pod
 - may have fixed executable install problem of 'perldl' shell
 - fixed PDL.pm being lost from docs db
 - Robin's problems 'compiling pdl 1.54_06 Basic/Math' patch 17/12/97

   Rejected because of following error (Linux/gcc)

     const.c:80: parse error before `3.14159265358979323846'
     const.c:99: parse error before `__extension__'
     const.c:99: parse error before `}'

   Can the patch be revised?

 - Robin's at() accepts -ve indices patch. Can we have set() to?
 - removed 'docscan' and 'pdlhead2item' from MANIFEST - OK ?

1.95_06

  KGB

  - FITS patch
  - restored cc8compt fibonacci from pdl-porters archive (!)
  - fixed misc module name problems in tests (thanks Bob!)
  - Robin and Christian's help patches
  - Robin's Object.pod patch
  - Achim: chmod 0755 on Doc/*.PL,
  - Achim wanted pdldoc.db in archlib, ignored this (don't understand
    why)
  - put fudge in ops.pd to get rid of that stupid compiler warning
    with abs() and byte/ushort types
  - rebuilt MANIFEST hope it is OK now

  - introduced new barf(...) routine in Core.pm and pdlcore.c
    [see help barf]

    we should use barf(...) in C and Perl code instead of croak etc.

    Note the barf engine is written in Perl, so is easy to customize!

  - changed references to 'croak' in pd/xs/c code to barf(..)
    or Perl_croak where appropriate
  - changed references to 'croak' in various .pm files to barf()
    where appropriate
  - croak #defined to barf() in pdlcore.h to catch the use in
    xsubpp (..fingers crossed..). Perhaps future xsubpp will allow
    an override of this.

  - renamed PDL::Io:: heirarchy PDL::IO:: for consistency with Perl IO::

1.95_05

  KGB

  - Renamed PDL.pdl_make_physical PDL.make_physical (woops!) - ditto
    physdims().

  - Changed type config. Now Types.pm pdl.h pdlsimple.h are generated
    AUTOMATICALLY from Types.pm.PL pdl.h.PL and pdlsimple.h.PL
    files using perl Config information. int size issue is now handled
    from perl config information. Lots of potential for more flexibility.
    Hope this doesn't break Alpha stuff by mistake!

  - Revised PDL::CallExt. Now uses make_physical rather than PP and allows
    unlimited args in the same way as PDL-1.11. Ought to be more compiler
    friendly too! Put callext.t back.

  - Added 'dog' and 'cat'

1.95_04

  KGB

  - Added glEnable/DisableClientState to dontfunc in OpenGL
  - Doug: added fake MAIN_ to cfft.f in Slatec for old g77s
  - Achim's patches of 4/12
  - my IIS changes
  - Robin's random and Inf/NaN patches of 4/12
  - Christian:  'minor doc polishing Core.pm+primitive.pd'
  - Christian: INSTALL patches.
  - Christian: 'docs in Doc/Doc/Perldl.pm'
  - Robin's minor perldl docs patch
  - Restored my missing hist() patch and test of Oct 10th (sic)
  - Achim's suggestions on help 'help' and help 'perldl', '?' and
    allow no quotes (with warning)
  - Added solaris_2 hints file for OpenGL
  - Robins perldl pod patches but NOT 'l' as a synonym for 'last'
    (I don't like this as 'last' is a perl keyword)

1.95_03

  KGB:

  - Various small changes to TriD/test*.pl scripts. Renamed as *.p
  - minor TriD changes to comply with new zeroes() etc.
  - moved tests all into one top level t/ directory.
  - corrected PDL::initialise and convert (Christian)
  - Robin's primitive.pd patch
  - callext.t temporarily disabled - I will rewrite the module.
  - Minor changes to 'Doc'.
  - TriD renamed to PDL::Graphics::TriD

1.95_02 [emergency bug fixing release]

 KGB:

 - Redid all the zeroes/ones/[xyrz]vals/[g]random/sequence stuff
   someone please please give me some objective advice :-)
 - Added Robin's new FFT
 - 3 byte change to Pnm.pm for new zeroes()
 - added make_physical and make_physdims to PDL struct

1.95_01

KGB:

 - Added Cephes code to PDL::Math as backup, changed signature of
   jn, yn.
 - changed scalar convesion in pdlcore.c SvPDLV() - '2.0' is now
   double, '2' is now int. [Uses SvNOK SvIOK etc] - changed
   Basic/t/conv.t to comply.
 - Added magic {PDL} = code ref hook. And put test/example in
   subclass.t
 - random() is now like zeroes() and both allow type/dim and
   $x template arguments. New arg proc. method to support this.
 - Added grandom().
 - Ressurected PDL::Exporter (q.v.). Much simpler than bizarrity
   in PDL-1.11. Now 'use PDL::Mod' defaults to loading ':Func'.
   Provision for noimports. Less typing!!!! Modified docs too.
 - Renamed PDL::Graphics::PG PDL::Graphics::PGPLOT
 - Reverted to manpages named PDL::FAQ.1, PDL::Dataflow.1, etc.
   This is simpler and maintains consistence between manpage
   and pod browsers. Fixed all the text links to comply.
 - small changes to Pod/ docs.
 - shut PP the hell up! Much less scary build now.
 - added Pods to files scanned in building doc database.
 - [xvyz]rvals now act like zeroes - but they now act like
    constructos so $derived->xvals does not give you what
    you expect. Need to think about this some more.

1.94_09

KGB: NOTE ONE MAJOR INCOMPATIBLE CHANGE [random]

 - removed PDL_OPTIONS - PDL_CONFIG for everything. I think this is
   better, e.g. if we want debugging we can add Debugging=>1 to
   %PDL_CONFIG.
 - changed use of PDL_CONFIG - see INSTALL. I think this is simpler.
 - made Karma conform with above - and simplified.
 - changed Callext arg limit to 10 to avoid compiler explosions.
 - integrated PDL::Doc, created PDL::Doc::Perldl.
 - manifying is now back from the .pm file rather then the .pd
   (this is a better design now pod are semi-generated from PP)
 - Christian's patches of 25/11/97:
   'Core.xs and pdlapi.c'
   'test' for Io::Pic
 - added docs for Doc field in PP.pod and made one-line a special case
 - Moved statistical functions from Basic.pm to Primitive.pm
 - Lots and lots and lots and lots and lots and lots and lots and
   lots and lots and lots and lots and lots and lots and lots and
   lots and lots and lots and lots and lots and lots and lots and
   lots and lots and lots and lots and lots and lots and lots and
   lots and lotsof miscellaneous docs.
 - Robin's browser patch of 26/11
 - Core now completely OO - i.e. none of the stuff below Basic/ export
   routines to each other and it still works!
 - changed occurences of foo(sig) to use '=for sig' as this seems to
   work better with Pod::Parser.
 - made random $x=random($y), i.e. to get inplace now random(inplace $y)
   OK?????????? This is because I think it is natural to say
   $r = random(zeroes(10,20,2)), etc.
   If this is a major headache let me know and I will change it back.
 - Docs => undef allowed - no PP docs at all (not even the sig)
 - Various changes to Docs.pm and Docs::Perldl.pm - apropos text searches
   now include module names and one-line desriptions. God I love this
   language.
 - Renamed Iutil module as ImageRGB - hope this is OK???
 - changed name of 'inv' to 'matinv' in Slatec for consistency
   with matmult in Primitive.

1.94_06

Christian:
  - lots of things.
Robin:
  - add type to PdlParObj.pm
Achim (req):
  - Version to Core.pm
Tjl:
  - New configuration.

1.94_05
... Not recorded. Real threading for example.

1.94_02

Lots of changes by everyone, e.g. FFT, Browser, ...

1.94_01

Christian:
  - simplescaler
  - VRML !!!

Achim:
  - misc.t patch
  - Browser hints

Karl:
  - autocreation memleak patch

Robin:
  - flexraw test correction

Jarle:
  - Ops.pd: prevent creation of -0

Tuomas:
  - Core bug fixes for e.g. $a->slice("...")->index(...) .= foo,
    originally reported by Christian.
  - mandel.pl demo

Others??

1.94

Kgb:
  - Autoload patch
  - subclass fixes: pdl_destroy + test.
  - sethdr + gethdr ref counts
  - rfits/wfits update

Christian:
  - where etc.
  - imag3d without lines

Kaj Wiik:
  - tsimp.pl use correction

Achim:
  - Tk patch

Tjl:
  - Change PP.pm to really allow Pars => 'a(tri=>3)' to happen.
    Embarrassingly, this was a one-liner.
  - OpenGL libs changed to take both GL and MesaGL.
  - openglq.pd: use tri=3
  - rout.pd ditto
  - TriD.pm: documentation updates & 'LINE' as context
  - Graph.pm: coordinate axes labels!
  - test7.pl: some niceties.
  - make the thread incs etc. into register variables.
    this should, with a good compiler, result in some speedup.
  - primitive.pd: histogram -> histogram + whistogram,
    more thread-friendly.
  - correct foo.t
  - TriD: add imag3d_ns (no surface) and minor twiddling.

1.93_06

Kgb:
  - PP: use PDLOBJ for the stub subs.
  - Basic.pm: sec, ins fixes - use "int" to ensure type of coords.
  - PG.pm fixes
  - IIS fixes

Achim:
  - ws fixes for docs, pptest.t
  - "small perldl fixes"

Tjl:
  - start making support for piddle-controlled (e.g. affine)
    transformations by using magic.
  - Core.xs: setdims should now work with dataflow properly.
  - Core.xs, pdl.h, pdlapi.h, PP.pm: add support for
    foofunctions and PDL::Trans objects. These are a very basic way
    of accessing the internals of transformations so that
    in the future, as the mechanism is improved,
    you can e.g. change your slice from outside.
    The current level of support is enough to make a routine
    that takes a slice of one dimension and is given offset and
    increment and n in that.
  - TriD:
     - add test8.pl to demonstrate an use of foofunctions.
     - document OpenGLQ and Rout
     - add gl_triangles_n for shaded triangles
     - TriD.pm:
        - realcoords: add more contexts
        - make the default routines all plot a graph
     - GL.pm:
        - add glPolygonOffset call to GL::Window in order to
	  get good-looking imag3d always
	- change the colors to somewhat lighter ones.
	- delete_viewports -> clear_viewports (like clear_objects)
	- new argument to twiddle
     - Graph.pm:
        - default names for dataseries
	- waffle less
	- support changed dataseries
     - Image.pm:
        - use realcoords COLOR context
     - Lines.pm:
        - start deprecation by renaming package
     - Objects.pm:
        - realcoords support better by r_type
	- waffle less
	- SLattice_S to draw shaded lattices
	- tests changed somewhat.
  - Core.xs: remove pdl_unpackint unnecessarity
  - Basic.pm: make axisvals return zeroes if not enough dimensions.
  - Opt/Simplex/Simplex.pm: add support for temperature a la
    Numerical Recipes.
  - (Christian) - remove Data::Dumper from FastRaw.

1.93_05

Tjl:
  - PP: several changes, basically inline *size and *incs into
    register variables to speed up execution.
  - TriD:
     - add TriD/Rout for misc C routines for TriD
        - add a routine to do flowing combination of 3 piddles into
          coordinates or colours
     - this makes the test3.pl data_changed stuff work again.
     - imagrgb now defaults to a whole-window image - no reason
       to make it rotatable with the mouse.

1.93_04

Tjl:
  - TriD: add stuff for Tk
    - OpenGL: ConnectionNumber
    - ButtonPress + Release: more info back
    - TriD.pm: add export imagrgb
    - Control3D: small changes + TriD::Tk::post_menu
    - GL.pm: ConnectionNumber support for Tk eventloop
    - Graph.pm: minor changes
    - Image.pm: major changes, make multi-D images actually work.
      also, support for different multi-D background color.
***** NOTE: calling convention now same as with coordinates!
      this means an incompatible change.
    - added Tk.pm, rudimentary support for a menu of actions
      associated with the displayed 3D graph. Currently, can save
      the image.
    - test3.pl: change to new imagrgb calling sequence.
    - GoBoard.pm: ditto
    - test6.pl: test the Tk functionality.
    - testimg.pl: really test the multidimensional picture facility
      with an 8-D tricolor picture.
  - Io/Pnm/Pic.pm: use the new 'Func' convention
  - perldl.PL: new '-tk' option to use Tk and the Tk event loop.

1.93_03

Tjl:
  - TriD:
     - Change default controller to ArcCone
     - Graphs with axes!
  - PP:
     - EquivDimCheck now honoured
  - iis.pd: #undef Generic
  - OpenGL/Makefile.PL update + generate.PL tuning
  - Browse: manpage twiddle

1.93_02

Tjl:
  - Core/Basic.pm: use PDL::Core qw/:Func/;
  - Core/Core.xs, pdl.h, pdlapi.h: hdr stuff (untested)
  - Core/Core.xs: bugfix threadover_n to make_physical
  - Core/pdlapi.c: pdl_destroy will not destroy if an affine trans the
    child of which hasn't been allocated exists.
  - Core/pdlapi.c: pdl_changed will not try to do overeager
    optimization. Fixes flow.t bug
  - Basic/t/flow.t: enable again the tests that now work.
  - Gen/PP.pm: new '$a = inner($b,$c)' changes.
  - Slices/slices.pd: splitdim checks arguments
  - Basic/t/thread.t: semi-add new test
  - Graphics/TriD/OpenGL: new PDL::OpenGL module to enable virtualization
  - Graphics/TriD/OpenGLQ: a test for TriD virtualization of OpenGL,
    this will later on expand a lot
  - Graphics/TriD/TriD.pm & TriD/*: new docs, small changes.
  - Io/Fastraw/FastRaw.pm: don't waffle when mmapping
  - MANIFEST.SKIP: add more ignorable stuff

KGB:

  - Fixed multiple 'use PDL' etc problem for loaders.
  - "use 5.004"

1.93_01 (Kgb) MAJOR CHANGES

- these are very significant and affect code throughout the
  system so EXPECT problems. In particular note that this code
  is the new PATCHBASE.

- NEW IMPORT/EXPORT system

  PDL_OO.pm now deleted.

  PDL::Exporter is DEAD and gone!! (hooray)

  All modules now define their functions in package PDL.

  The idea is a PDL::Module now looks like this:

    package PDL::Module;

    @EXPORT_OK  = qw( sub1 sub2 ...);
    %EXPORT_TAGS = (Func=>[@EXPORT_OK]);

    @ISA    = qw( Exporter ... );

    *sub1 = \&PDL::sub1;
    sub PDL::sub1 { ... def ...}

    # If you wanted to do something special (e.g. a constructor) you can:

    sub rfits(PDL->rfits(@_)); # This gets exported
    sub PDL::rfits {
      my $class = shift;
      # etc...
    }

  i.e. the onus is entirely on the module writer.

  Thus saying 'use PDL::Module' will load (cheaply) PDL methods.
  If you want to (less cheaply) import functions say 'use PDL::Module qw/:Func/'

  PP has been modified to generate modules which follow this scheme. i.e. by
  default it stuffs its functions in to the PDL namespace, and writes stubs
  '*sub1 = \&PDL::sub1;' into the PM file. This can be changed at whim
  however.  There is a new pp function - pp_bless('MyObj') which  will change the
  default package from "PDL" to 'MyObj' in anticipation of future
  Object-Oriented PP modules. (Up to the author how he writes his module).
  Also the pp_def(PMFunc=>'...') attribute can be used to generate special
  purpose PM code instead of the default.

  Comments please, hopefully nice ones as I have spent all day changing
  code everywhere and debugging!!!

  - Karl (exhausted)


- Module defaults

  PDL.pm now loads a set of standard packages (with :Func) - including graphics
  and I/O for TPJ article and v1.11 compatibility. Thus a script with 'use PDL'
  is v1.11 compatible (modulo bug fixes!)

  Lite.pm loads only the truly fundametal core, with no imports, for method
  speed freaks. Thus a lean script need only say 'use PDL::Lite' plus whatever
  else it needs.

  I hope various other sets of meta-modules (PDL::Astronomy, PDL::Medical) etc
  will follow this simple scheme. Basically there is nothing sacred about
  'use PDL' anymore - it is just one of many loaders.

- perldl shell

  The 'perldl' script sources C<~/.perldlrc> if present or falls back to
  C<PDL/default.perldlrc>. The latter just does the standard 'use PDL'

  Thus by creating a C<~/.perldlrc> you are free to 'use PDL::Lite' or
  whatever set of modules you fancy without impinging on v1.11 compatibility.

  I think this is a rather elegant solution to all our aesthetic tastes
  (namespace polluters vs method maniacs, module hoarders vs leany
  meanies) while still ensuring script compatibility with v1.11.

  I hope everyone is happy with this!

- Fixed minor bug in FlexRaw

1.92_10: 'make test' ok but see flow.t

- PATCHBASE reset to zero

(KGB)

- new wfits() with BITPIX support and clever BSCALE/BZERO - PLEASE TEST!!
- added Robin's PDL::Io::Browser
- Robin's 'cutmask' function (need PP version!!!) - needs docs SOMEWHERE!!
- string() no longer make_physical()
- added mslice and test (slice.t)
- lags patch (Jun 29)
- extra tests to flow.t which FAIL, currently disabled as
  'make test' then stops early.
- added some tests of simple ops and functions
- moved all the 2D routines (med2d etc) into PDL::Image2D
- Inserted new TriD 16/Jul  (untested)
- tjl's 'IMPORTANT: Just let me eat my words once more today' patch
- applied tjl's 'minorities' patch - ext modules now seem to work
- fixed rfits/wfits bugs, added gzip/compress support via suffixes
- increased size trap in pdlhash.c to 1Gb

1.92_09:

- applied Tuomas' Simplex patch
- applied Robin's patch: SlowRaw -> FlexRaw
- added PDL::Io::Pnm and PDL::Io::Pic (+PDL::Lib::Iutil) to
  support image I/O based on pbmplus/netpbm (+ wmpeg based on
  mpeg_encode)
- PDL::PP - $TBSULFD(B,S,U,L,F,D)_func now expands to
              B_func, S_func, etc *without* intervening whitespace
          - byte+ qualifier to make a pdl a "typeslave"
- dispensed with Pthread.pm, thread_define now part of
  PDL::Core
- new PDL::Dbg

1.92_08:

- ops.pd debugged
- FastRaw doc patches (TJL)

1.92_06/07:

Applied the 41(!) missing patches. See file KGB.1.92_06_TO_1.92_07
- numerous small changes.

1.92_05/06:
- Rudimentary perl level threading; see documentation in Pthread.pm.
- Diagonal patch
- workaround for slice and clump to *not* leave trans in
  a too ill-defined state when croaking (previously sometimes
  coredumped upon destruction (as reported by Karl), see tests
  in croak.t).
- Karl's zeroes patch.
- Matmult in primitive.pd.
- history mechanism for perldl.
- PDL::PP :	type+ qualifiers, int, float and double now supported
		$GENERIC, $SIZE, fixed $P vaffine bug, [t] now does
		something, set named dimension from an 'OtherPars', i.e.
		    OtherPars => 'int nsz => n'
- primitive.pd : added histogram + interpol
- Basic.pm :     added hist
- new file tests.pd in Basic/Test to hold tests for PP features
- updated indexing.pod, PP.pod and FAQ.pod
- Lib/Makefile.PL : only build slatec stuff if we have f2c (until we
			get a Makefile that works with ExtUtils::F77)
- Dev.pm : change postambles so that C files built from .pd's will be cleaned

1.92_04:
Lots of patches from people installed. If I forget someone's
attribution, please remind me.

1.92_02:

Vaffining. Just about everything should work now.
New library files that don't work properly yet.

1.91_01:

Perldl: don't use blib unless have to (eval).

Hashes done away with: $a->{...} doesn't work.
It was impossible to get both that *and* a reasonable
assignment behaviour.

1.91:

Bug fixen

New PDL::PP

The perldl shell now aborts on <EOF>, q and Q.<|MERGE_RESOLUTION|>--- conflicted
+++ resolved
@@ -1,5 +1,8 @@
 (!!! = possible source of incompatibilities)
-<<<<<<< HEAD
+Jim Edwards (5/19/2000) TriD (cvs brance trid_experimental) (merged 6/7/00)
+        - several changes in TriD including a new Tk widget, 
+          see the file PDL/Graphics/TriD/README  
+        - added TkTriD demo to perldl.PL
 2.1
 Marc Lehmann (6/7/00)
     - enable sincos optimization only for glibc >= 2.1
@@ -52,12 +55,6 @@
 		a problem in destroytransform on un-physvaffined
 		piddle -- needs proper tracking down!!!!
 	- more types for Otherpars (PP.pm)
-=======
-Jim Edwards (5/19/2000) TriD (cvs brance trid_experimental)
-        - several changes in TriD including a new Tk widget, 
-          see the file PDL/Graphics/TriD/README  
-        - added TkTriD demo to perldl.PL
->>>>>>> 52747a93
 Doug Burke
         - added PDL::Interpolate and PDL::Interpolate::Slatec which provide
           a (hopefully) simple, OO interface to interpolation methods
@@ -1628,4 +1625,5 @@
 
 New PDL::PP
 
-The perldl shell now aborts on <EOF>, q and Q.+The perldl shell now aborts on <EOF>, q and Q.
+
