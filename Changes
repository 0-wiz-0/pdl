--- conflicted
+++ resolved
@@ -1,5 +1,18 @@
 (!!! = possible source of incompatibilities)
-<<<<<<< HEAD
+
+Doug Hunt (4/26/2000)
+        - Merged fast-xswrapper branch back to main PDL tree.
+        - Left Ops thus:
+          All ops are are overloaded to call XS as directly as possible, but
+          the direct call of ops such as : $a->plus($b, 0) requires the '0' argument
+          which tells the XS routine 'plus' not to swap the arguments.
+CS
+	- slight ops.pd changes
+	- match prototypes with original ones in complex.pd
+	- some more work on PP.pm (yet unfinished)
+Doug Hunt (4/19/2000)
+        - Cleaned up Ops to take advantage of new fast XS wrappers 
+
 Doug Burke
         - changes to pod to HTML conversion. Links between modules - eg 
           L<PDL::Graphics::PGPLOT|PDL::Graphics::PGPLOT> - should now work.
@@ -34,22 +47,7 @@
 	- Add test for PDL::IO::NDF
         - Added polynomial fitting routines to PDL::Slatec (polfit, 
 	  pvalue and pcoef)
-=======
-
-Doug Hunt (4/26/2000)
-        - Merged fast-xswrapper branch back to main PDL tree.
-        - Left Ops thus:
-          All ops are are overloaded to call XS as directly as possible, but
-          the direct call of ops such as : $a->plus($b, 0) requires the '0' argument
-          which tells the XS routine 'plus' not to swap the arguments.
-CS
-	- slight ops.pd changes
-	- match prototypes with original ones in complex.pd
-	- some more work on PP.pm (yet unfinished)
-Doug Hunt (4/19/2000)
-        - Cleaned up Ops to take advantage of new fast XS wrappers (experimental)
-
->>>>>>> de863c15
+
 John Cerney
 	- Added (psuedo)-support for variable-size strings in PDL::Char
 
