--- conflicted
+++ resolved
@@ -11,8 +11,5 @@
  'VERSION_FROM' => '../../Basic/Core/Version.pm',
  'INC' => "-I../../Basic/Core $mallocinc",
  'LIBS' => [$malloclib],
-<<<<<<< HEAD
-=======
 
->>>>>>> 86d8f7ab
 );
