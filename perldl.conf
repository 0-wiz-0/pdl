# -*-perl-*-
 
# PDL Configuration options

# You can edit this here or say 'perl Makefile.PL PDLCONF=file'
# or use ~/.perldl.conf

# Note in general "0" means False, "1" means "True" and "undef"
# means "Try if possible (e.g. because the library is found)"
#
# You can also use a string that matches /^y/i to mean True or
# one that matches /^n/i to mean False.  It will be automatically
# converted to 1 or 0 before being loaded into the Config.pm module.
#

%PDL_CONFIG = (
#
# Do we generate HTML documentation?  This is normally a good idea,
# as it's nice to browse -- but many folks don't use it, preferring
# the man page and/or help versions of the documentation.  Undef or 1
# causes the HTML documentation to be built; 0 turns it off.
#
        HTML_DOCS => 1,

# Location of directory for temporary files created during the
# build/test process. See the getpdl_config() routine in Makefile.PL
# for the choice made if TEMPDIR is left as 'undef': it boils down to
# the first value that is defined from
#    $TEMP, $TMP, or "/tmp" [a TEMP directory for MSWin users]
#

        TEMPDIR => undef,

# Decides if the output of attempts to link various function
# during 'perl Makefile.PL' will be hidden when building PDL
# should only be set to 0 for debugging purposes
# see also L<trylink|PDL::Core::Dev/trylink>

        HIDE_TRYLINK => 1,

# you can set machine specific optimizations here
# the settings will be passed to the toplevel Makefile.PL
# which *should* pass it to any recursively invoked ones

        OPTIMIZE => undef, # '-g',

# Use posix threading to make use of multiprocessor machines
# undef -> try if possible
# 0 -> don't use
# true -> force use

        WITH_POSIX_THREADS => undef,    

        MALLOCDBG => undef,
# {
#                       include => '-I/home/csoelle/tmp',
#                       libs => '-L/home/csoelle/tmp -lmymalloc',
#                       define => << 'EOD',
##define malloc(n) dbgmalloc(n,__FILE__,__LINE__)
##define free(p) dbgfree(p)
#EOD
#                       include => '',
#                       libs => '-lefence',
#                       define => '',
#                     },

# Do we want routines to handle bad values?
#   saying no will make PDL a bit faster
# true  -> yes
# false -> no, undef -> no
#
#       WITH_BADVAL => 0,
        WITH_BADVAL => 1,

# if WITH_BADVAL == 1, do we use NaN/Inf to represent badvalues
# (not convinced setting this results in faster code)
#
        BADVAL_USENAN => 0,
#       BADVAL_USENAN => 1,

# the original BADVAL implementation assigned bad-values on pdl-types,
# not per pdl, setting the following to one will make it a pdl-variable
# THIS IS AN EXPERIMENTAL FEATURE -- BEWARE...

        BADVAL_PER_PDL => 0,
#       BADVAL_PER_PDL => 1,


# Try to build Graphics/TriD
#
# There are problems with the build on OS-X, so we turn it off by default
# for such systems
#
        WITH_3D => undef,

# 
# Build Graphics/TriD using Perl OpenGL (experimental)
#
        USE_POGL => undef,
#       USE_POGL => 0,
#
<<<<<<< HEAD
#       POGL_VERSION => 0.61_002,       # minimum compatible OpenGL version
        POGL_VERSION => 0.61,           # deps don't handle developers releases
=======
        POGL_VERSION => 0.62,           # minimum compatible OpenGL version
>>>>>>> ae53283d

#       POGL_WINDOW_TYPE => 'x11',      # use X11+GLX for windows
        POGL_WINDOW_TYPE => 'glut',     # use GLUT for windows

#
# For Mesa 3.2
#
#       OPENGL_LIBS => '-L/usr/local/Mesa/lib -lGL -lGLU -lXext -lX11',
#
# Mesa needs -DGL_GLEXT_LEGACY for glPolygonOffsetEXT among others
#
#       OPENGL_DEFINE => '-DGL_GLEXT_LEGACY',
#       OPENGL_INC => '-I/usr/include/GL/',
#
# 
# For SGI GL
#
#       OPENGL_LIBS => '-lGL -lGLU -lXext -lX11',
#       OPENGL_INC => '',
#       OPENGL_DEFINE => '',
#
# Let perl try to figure it out
#       OPENGL_LIBS => undef,
#       OPENGL_INC => undef,
#       OPENGL_DEFINE => undef,

# Whether or not to build the Karma interface module

        WITH_KARMA => undef,    # Leave it up to PDL to decide
        WHERE_KARMA => undef,   # you may explicitly specify directory location

#
## Whether or not to build the PLplot interface module
#

# default settings do not build PLPLOT.
        WITH_PLPLOT          => undef, # Leave it up to PDL to decide
        WHERE_PLPLOT_LIBS    => undef, # let PDL search for plplot installation
        WHERE_PLPLOT_INCLUDE => undef, # let PDL search for plplot installation
        
# example manual settings:
#    WITH_PLPLOT          => 1,                        # Build PLPLOT interface
#    WHERE_PLPLOT_LIBS    => '/usr/local/plplot/lib',     # PLplot lib dir
#    WHERE_PLPLOT_INCLUDE => '/usr/local/plplot/include', # PLplot include dir

        
# Whether or not to build the PDL::Slatec module
# 0 -> don't use
# true -> force use

        WITH_SLATEC => undef,    # Leave it up to PDL to decide
        
# Whether or not to build the PDL::Minuit module
# 0 -> don't use

       WITH_MINUIT => undef,     # Leave it up to PDL to decide

# If MINUIT_LIB is undef a standalone version of Minuit will be compiled 
# and PDL::Minuit will link to this library (fortran code can be found 
# at Lib/Minuit/minuitlib)
# If you want to try to link directly to the Minuit present 
# in the CERN library libpacklib.a, include the full path to the library
# here, e.g.,  MINUIT_LIB => '/usr/local/lib/libpacklib.a',

       MINUIT_LIB => undef, 

# Whether or not to build the PDL::GSL module
# 0 -> don't use
# true -> force use

        WITH_GSL => undef,    # Leave it up to PDL to decide
        
# link flags for the GSL libs, e.g. '-L/usr/local/lib -lgsl -lm'
        GSL_LIBS => undef, # use gsl-config
# Location to find GSL includes:
        GSL_INC => undef, # use gsl-config

# Whether or not to build the PDL::FFTW module
# 0 -> don't use
# true -> force use

        WITH_FFTW => undef,    # Leave it up to PDL to decide
        
# Location to search for the FFTW libs
        FFTW_LIBS => [ '/lib','/usr/lib','/usr/local/lib'],
# Location to find FFTW includes:
        FFTW_INC => ['/usr/include/','/usr/local/include'],

# FFTW Numeric Precision Type to link in: (double or single precision)
        FFTW_TYPE => 'double',

# Whether or not to build the PDL::IO::HDF module
# 0 -> don't use
# true -> force use
        WITH_HDF => undef,
        HDF_LIBS => undef,
        HDF_INC => undef,

# Whether or not to build the PDL::IO::GD module
# 0 -> don't use
# true -> force use
        WITH_GD => undef,
        GD_LIBS => undef,
        GD_INC => undef,

# Whether or not to build the PDL::GIS::Proj module
# 0 -> don't use
# true -> force use
        WITH_PROJ => undef,
        PROJ_LIBS => undef,
        PROJ_INC => undef,
        
# do we build PDL::IO::Browser?
#  - on some systems (eg OS-X) it won't build and I don't know enough
#    about curses to fix it 
#  - 1 builds, 0 or undef does not build
#
        WITH_IO_BROWSER => 0,

# Quiet Astro::FITS::Header warnings for PDL build process by default
# Eventually would be better to set undef by default, and have the
# Makefile.PL change the value after it has been found missing once.
# TBD after PDL 2.4.3 release...
#
        FITS_LEGACY => 1,
);

1; # Return OK status on 'require'<|MERGE_RESOLUTION|>--- conflicted
+++ resolved
@@ -99,12 +99,7 @@
         USE_POGL => undef,
 #       USE_POGL => 0,
 #
-<<<<<<< HEAD
-#       POGL_VERSION => 0.61_002,       # minimum compatible OpenGL version
-        POGL_VERSION => 0.61,           # deps don't handle developers releases
-=======
         POGL_VERSION => 0.62,           # minimum compatible OpenGL version
->>>>>>> ae53283d
 
 #       POGL_WINDOW_TYPE => 'x11',      # use X11+GLX for windows
         POGL_WINDOW_TYPE => 'glut',     # use GLUT for windows
