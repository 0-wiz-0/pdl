--- conflicted
+++ resolved
@@ -1,7 +1,6 @@
 The following issues have been reported with this version of PDL:
 
-<<<<<<< HEAD
-=======
+
 - A change in perl-5.14 on how the 'x' operator works affects
   PDL's overload of that operator for matrix multiplication.
   An example that shows the problem is code like:
@@ -25,18 +24,13 @@
   in the first post-2.4.10 CPAN developers release to come.
 
 
-
->>>>>>> 99c44110
 - On MS Windows, perl 5.14 (and perhaps later), it is reported that
   PDL::Graphics::PLplot cannot be sucessfully built as part of the
   PDL build. It compiles ok, but the resultant binary files are
   unusable. Workaround is to build PDL first, then build
   PDL::Graphics::PLplot separately.
 
-<<<<<<< HEAD
-=======
 
->>>>>>> 99c44110
 - The current Ctrl-C logic in the PDL shells (pdl2 and perldl)
   don't work the same with the perl's new "safe signals".  A
   workaround to the problem is to set the PERL_SIGNALS environment
