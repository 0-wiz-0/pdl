The following issues have been reported with this version of PDL:


- The default TriD controls are based on having 2+ button mouse.

  For Macs with one button, you can use Ctrl+Click to generate
  the needed Right-click.  It is also possible to configure the
  Macbook tracpad to generate a secondary click via the control panel.


- VRML output driver does not work for PDL::Graphics::TriD


- When you close a TriD graphics window with the frame widget
  the whole process exits including the perldl shell.


- An depth/overlay artifact with axis labels on one Mac OS system
  has been reported.  The 3D plot is fine but the label text appear
  on top of everything and not along the axes.


- FFTW 3.2.2 is the current release version of the FFTW library
  but is not yet supported by PDL::FFTW.  You may install version
  2.1.5 of FFTW which is supported, use PDL's built-in FFT
  routines (see PDL::FFT), or submit a patch to update PDL::FFTW
  to the version 3 API. 


- Various make problems with build:
  - Using parallel make causes the build to fail so don't use -j # options.
  - Make fails with message like.
      "*** No rule to make target `pptemplate', needed by `pptemplate.pod'.  Stop."
    The cause is unknown.  If you have this problem, please let the
    developers know via the perldl mailing list.


- Extremely verbose but not particularly helpful text output
  from configure, built, test process.


- Lvalue subroutine errors have been reported for perl 5.6.2
  installation on a linux 2.4 kernel system.  Perl versions 5.8
  and above are *really* recommended.


- PDL::IO::Dumper has test failures on some systems that appear
  to result from an incorrectly detected/use flavor of uuencode
  or uudecode.  Installing Convert::UU should resolve the problem.


- PDL configuration failures have come about because needed temp
  files can not be created.  This appears to be a result of platform
  misconfiguration of TEMPDIR and not PDL per se.


- 16bit image file IO fails in t/pic_16bit.t apparently due to
  an older version of NetPBM which does not support the raw 16bit
  formats.  If this test fails, try upgrading your NetPBM library.


- PDL on Cygwin has a 300MB process memory limit which can
  cause out of memory crashes with large data sets.


- The following SourceForge bugs are outstanding at time of the
  PDL-2.4.5_007 release:

  2901814    Arrow keys don't work in perldl on win32 console
  2901810    Ctrl-C kills perldl in win32 console
<<<<<<< HEAD
  2901170    many warnings w TriD and perl -w
  2630369    PDL::FFT::fftconvolve - bad scaling?  
  2524068    Build breaks for PDL-2.4.4/Lib/Minuit (code not ISO C)  
=======
>>>>>>> ae53283d
  2339818    need lib64 searches in Graphics::TriD  
  2153898    default PDL build output too long
  1994610    TriD build problem w pthreads
  1994584    PDL Has no signed 8-bit integer datatype
  1994442    imagrgb problems  (see new imag2d routine)
  1582350    badflag called in PDL::Core and PDL::Complex
  1505171    failure in MatrixOps::eigens in CVS
  1435189    Installation with cpan2rpm
  1205359    PGPLOT Window does not store full state info
  1059020    Problem with FFTW version 3.0.1


For more information on these and other PDL issues, and for
submissions of patches (bug patches are always welcome!), 
see the PDL mailing lists. Links to archive list discussions
and how to register for the mailing lists can be found at
http://pdl.sourceforge.net/maillists/ .<|MERGE_RESOLUTION|>--- conflicted
+++ resolved
@@ -68,12 +68,9 @@
 
   2901814    Arrow keys don't work in perldl on win32 console
   2901810    Ctrl-C kills perldl in win32 console
-<<<<<<< HEAD
   2901170    many warnings w TriD and perl -w
   2630369    PDL::FFT::fftconvolve - bad scaling?  
   2524068    Build breaks for PDL-2.4.4/Lib/Minuit (code not ISO C)  
-=======
->>>>>>> ae53283d
   2339818    need lib64 searches in Graphics::TriD  
   2153898    default PDL build output too long
   1994610    TriD build problem w pthreads
